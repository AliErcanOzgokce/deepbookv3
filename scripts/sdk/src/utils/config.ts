--- conflicted
+++ resolved
@@ -121,17 +121,10 @@
             baseCoin: this.coins[DEEP_KEY],
             quoteCoin: this.coins[SUI_KEY],
         };
-<<<<<<< HEAD
-        this.pools[PoolKey.SUI_DBUSDC] = {
-            address: `0x95e7b7b9ac99327d1c1e2d0e650510849e64425c4b2fc676d49828f699024995`,
-            baseCoin: this.coins[CoinKey.SUI],
-            quoteCoin: this.coins[CoinKey.DBUSDC],
-=======
         this.pools[SUI_DBUSDC_KEY] = {
-            address: SUI_DBUSDC_ID_TESTNET,
+            address: 0x95e7b7b9ac99327d1c1e2d0e650510849e64425c4b2fc676d49828f699024995,
             baseCoin: this.coins[SUI_KEY],
             quoteCoin: this.coins[DBUSDC_KEY],
->>>>>>> eaedf586
         };
         this.pools[DEEP_DBWETH_KEY] = {
             address: DEEP_DBWETH_ID_TESTNET,
