--- conflicted
+++ resolved
@@ -316,13 +316,8 @@
     quote_price_info_object: &PriceInfoObject,
     clock: &Clock,
     ctx: &mut TxContext,
-<<<<<<< HEAD
 ): (Coin<BaseAsset>, Coin<QuoteAsset>) {
-    let (base_debt, quote_debt) = margin_manager_debt<BaseAsset, QuoteAsset>(
-=======
-) {
     let (base_debt, quote_debt) = margin_manager.total_debt<BaseAsset, QuoteAsset>(
->>>>>>> b6187da8
         base_margin_pool,
         quote_margin_pool,
         clock,
@@ -624,12 +619,7 @@
     repay_amount: Option<u64>,
     clock: &Clock,
     ctx: &mut TxContext,
-<<<<<<< HEAD
 ): u64 {
-    margin_pool.update_state(clock);
-=======
-) {
->>>>>>> b6187da8
     let manager_id = margin_manager.id();
     let user_loan = margin_pool.user_loan(manager_id, clock);
 
@@ -678,10 +668,7 @@
     clock: &Clock,
     ctx: &mut TxContext,
 ): u64 {
-    margin_pool.update_state(clock);
     let manager_id = margin_manager.id();
-
-    margin_pool.update_user_loan(manager_id);
     let user_loan = margin_pool.user_loan(manager_id);
 
     let repay_amount = repay_amount.get_with_default(user_loan);
