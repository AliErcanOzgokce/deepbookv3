--- conflicted
+++ resolved
@@ -263,7 +263,6 @@
 ) {
     assert!(request.margin_manager_id == margin_manager.id(), EInvalidMarginManager);
 
-<<<<<<< HEAD
     let risk_ratio = margin_manager
         .manager_info<BaseAsset, QuoteAsset>(
             registry,
@@ -275,18 +274,7 @@
             clock,
         )
         .risk_ratio;
-=======
-    let risk_ratio = margin_manager.risk_ratio<BaseAsset, QuoteAsset>(
-        registry,
-        base_margin_pool,
-        quote_margin_pool,
-        pool,
-        base_price_info_object,
-        quote_price_info_object,
-        clock,
-    );
     let pool_id = object::id(pool);
->>>>>>> 022a55ba
     if (request.request_type == BORROW) {
         assert!(registry.can_borrow(pool_id, risk_ratio), EBorrowRiskRatioExceeded);
     } else if (request.request_type == WITHDRAW) {
