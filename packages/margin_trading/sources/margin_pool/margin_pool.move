// Copyright (c) Mysten Labs, Inc.
// SPDX-License-Identifier: Apache-2.0

module margin_trading::margin_pool;

use deepbook::math;
<<<<<<< HEAD
use margin_trading::{margin_registry::MarginAdminCap, margin_state::{Self, State}};
use sui::{balance::{Self, Balance}, clock::Clock, coin::Coin, event, table::{Self, Table}};
=======
use margin_trading::margin_state::{Self, State};
use sui::{balance::{Self, Balance}, clock::Clock, coin::Coin, table::{Self, Table}};
>>>>>>> 022a55ba

// === Errors ===
const ENotEnoughAssetInPool: u64 = 1;
const ESupplyCapExceeded: u64 = 2;
const ECannotWithdrawMoreThanSupply: u64 = 3;
const ECannotRepayMoreThanLoan: u64 = 4;
const EMaxPoolBorrowPercentageExceeded: u64 = 5;
const EInvalidLoanQuantity: u64 = 6;
const EInvalidRepaymentQuantity: u64 = 7;

// === Structs ===
public struct Loan has drop, store {
    loan_amount: u64, // total loan remaining, including interest
    last_index: u64, // 9 decimals
}

public struct Supply has drop, store {
    supplied_amount: u64, // amount supplied in this transaction
    last_index: u64, // 9 decimals
}

public struct MarginPool<phantom Asset> has key, store {
    id: UID,
    vault: Balance<Asset>,
    loans: Table<ID, Loan>, // maps margin_manager id to Loan
    supplies: Table<address, Supply>, // maps address id to deposits
    supply_cap: u64, // maximum amount of assets that can be supplied to the pool
    max_borrow_percentage: u64, // maximum percentage of borrowable assets in the pool
    state: State,
}

<<<<<<< HEAD
public struct RepaymentProof<phantom Asset> {
    manager_id: ID,
    repay_amount: u64,
    pool_reward_amount: u64,
    in_default: bool,
}

public struct LoanDefault has copy, drop {
    pool_id: ID,
    manager_id: ID, // id of the margin manager
    loan_amount: u64, // amount of the loan that was defaulted
}

public struct PoolLiquidationReward has copy, drop {
    pool_id: ID,
    manager_id: ID, // id of the margin manager
    liquidation_reward: u64, // amount of the liquidation reward
}

// === Public Functions * ADMIN * ===
/// Creates a margin pool as the admin. Registers the margin pool in the margin registry.
public fun create_margin_pool<Asset>(
    supply_cap: u64,
    max_borrow_percentage: u64,
    _cap: &MarginAdminCap,
    clock: &Clock,
    ctx: &mut TxContext,
) {
    let margin_pool = MarginPool<Asset> {
        id: object::new(ctx),
        vault: balance::zero<Asset>(),
        loans: table::new(ctx),
        supplies: table::new(ctx),
        supply_cap,
        max_borrow_percentage,
        state: margin_state::default(clock),
    };

    transfer::share_object(margin_pool);
}

/// Updates the supply cap for the margin pool as the admin.
public fun update_supply_cap<Asset>(
    pool: &mut MarginPool<Asset>,
    supply_cap: u64,
    _cap: &MarginAdminCap,
) {
    pool.supply_cap = supply_cap;
}

/// Updates the maximum borrow percentage for the margin pool as the admin.
public fun update_max_borrow_percentage<Asset>(
    pool: &mut MarginPool<Asset>,
    max_borrow_percentage: u64,
    _cap: &MarginAdminCap,
) {
    pool.max_borrow_percentage = max_borrow_percentage;
}

=======
>>>>>>> 022a55ba
// === Public Functions * LENDING * ===
/// Allows anyone to supply the margin pool. Returns the new user supply amount.
public fun supply<Asset>(
    self: &mut MarginPool<Asset>,
    coin: Coin<Asset>,
    clock: &Clock,
    ctx: &TxContext,
) {
    let supplier = ctx.sender();
    let supply_amount = coin.value();
    self.user_supply(supplier, clock);
    self.increase_user_supply(supplier, supply_amount);
    self.state.increase_total_supply(supply_amount);
    let balance = coin.into_balance();
    self.vault.join(balance);

    assert!(self.state.total_supply() <= self.supply_cap, ESupplyCapExceeded);
}

/// Allows withdrawal from the margin pool. Returns the withdrawn coin and the new user supply amount.
public fun withdraw<Asset>(
    self: &mut MarginPool<Asset>,
    amount: Option<u64>,
    clock: &Clock,
    ctx: &mut TxContext,
): Coin<Asset> {
    let supplier = ctx.sender();
    let user_supply = self.user_supply(supplier, clock);
    let withdrawal_amount = amount.get_with_default(user_supply);
    assert!(withdrawal_amount <= user_supply, ECannotWithdrawMoreThanSupply);
    assert!(withdrawal_amount <= self.vault.value(), ENotEnoughAssetInPool);
    self.decrease_user_supply(ctx.sender(), withdrawal_amount);
    self.state.decrease_total_supply(withdrawal_amount);

    self.vault.split(withdrawal_amount).into_coin(ctx)
}

/// Repays a loan for a margin manager being liquidated.
public fun verify_and_repay_liquidation<Asset>(
    margin_pool: &mut MarginPool<Asset>,
    mut coin: Coin<Asset>,
    repayment_proof: RepaymentProof<Asset>,
    clock: &Clock,
    ctx: &mut TxContext,
) {
    assert!(
        coin.value() == repayment_proof.repay_amount + repayment_proof.pool_reward_amount,
        EInvalidRepaymentQuantity,
    );

    let repay_coin = coin.split(repayment_proof.repay_amount, ctx);
    margin_pool.repay<Asset>(
        repayment_proof.manager_id,
        repay_coin,
        clock,
    );
    margin_pool.add_liquidation_reward(coin, repayment_proof.manager_id, clock);

    if (repayment_proof.in_default) {
        margin_pool.default_loan(repayment_proof.manager_id, clock);
    };

    let RepaymentProof {
        manager_id: _,
        repay_amount: _,
        pool_reward_amount: _,
        in_default: _,
    } = repayment_proof;
}

// === Public-Package Functions ===
/// Creates a margin pool as the admin.
public(package) fun create_margin_pool<Asset>(
    supply_cap: u64,
    max_borrow_percentage: u64,
    clock: &Clock,
    ctx: &mut TxContext,
): MarginPool<Asset> {
    let margin_pool = MarginPool<Asset> {
        id: object::new(ctx),
        vault: balance::zero<Asset>(),
        loans: table::new(ctx),
        supplies: table::new(ctx),
        supply_cap,
        max_borrow_percentage,
        state: margin_state::default(clock),
    };

    margin_pool
}

/// Updates the supply cap for the margin pool.
public(package) fun update_supply_cap<Asset>(self: &mut MarginPool<Asset>, supply_cap: u64) {
    self.supply_cap = supply_cap;
}

/// Updates the maximum borrow percentage for the margin pool.
public(package) fun update_max_borrow_percentage<Asset>(
    self: &mut MarginPool<Asset>,
    max_borrow_percentage: u64,
) {
    self.max_borrow_percentage = max_borrow_percentage;
}

public(package) fun share<Asset>(self: MarginPool<Asset>) {
    transfer::share_object(self);
}

/// Allows borrowing from the margin pool. Returns the borrowed coin.
public(package) fun borrow<Asset>(
    self: &mut MarginPool<Asset>,
    manager_id: ID,
    amount: u64,
    clock: &Clock,
    ctx: &mut TxContext,
): Coin<Asset> {
    assert!(amount <= self.vault.value(), ENotEnoughAssetInPool);

    assert!(amount > 0, EInvalidLoanQuantity);
    self.user_loan(manager_id, clock);
    self.increase_user_loan(manager_id, amount);

    self.state.increase_total_borrow(amount);

    let borrow_percentage = math::div(
        self.state.total_borrow(),
        self.state.total_supply(),
    );

    assert!(borrow_percentage <= self.max_borrow_percentage, EMaxPoolBorrowPercentageExceeded);

    let balance = self.vault.split(amount);
    balance.into_coin(ctx)
}

/// Allows repaying the loan.
public(package) fun repay<Asset>(
    self: &mut MarginPool<Asset>,
    manager_id: ID,
    coin: Coin<Asset>,
    clock: &Clock,
) {
    let repay_amount = coin.value();
    let user_loan = self.user_loan(manager_id, clock);
    assert!(repay_amount <= user_loan, ECannotRepayMoreThanLoan);
    self.decrease_user_loan(manager_id, repay_amount);
    self.state.decrease_total_borrow(repay_amount);

    let balance = coin.into_balance();
    self.vault.join(balance);
}

/// Marks a loan as defaulted.
public(package) fun default_loan<Asset>(
    self: &mut MarginPool<Asset>,
    manager_id: ID,
    clock: &Clock,
) {
    let user_loan = self.user_loan(manager_id, clock);

    // No loan to default
    if (user_loan == 0) {
        return
    };

    self.decrease_user_loan(manager_id, user_loan);
    self.state.decrease_total_borrow(user_loan);

    let total_supply = self.state.total_supply();
    let new_supply = total_supply - user_loan;
    let new_supply_index = math::mul(
        self.state.supply_index(),
        math::div(new_supply, total_supply),
    );

    self.state.decrease_total_supply(user_loan);
    self.state.set_supply_index(new_supply_index);

    event::emit(LoanDefault {
        pool_id: self.id.to_inner(),
        manager_id,
        loan_amount: user_loan,
    });
}

/// Adds rewards in liquidation back to the protocol
public(package) fun add_liquidation_reward<Asset>(
    self: &mut MarginPool<Asset>,
    coin: Coin<Asset>,
    manager_id: ID,
    clock: &Clock,
) {
    self.update_state(clock);
    let liquidation_reward = coin.value();
    let current_supply = self.state.total_supply();
    let new_supply = current_supply + liquidation_reward;
    let new_supply_index = math::mul(
        self.state.supply_index(),
        math::div(new_supply, current_supply),
    );

    self.state.increase_total_supply(liquidation_reward);
    self.state.set_supply_index(new_supply_index);
    self.vault.join(coin.into_balance());

    event::emit(PoolLiquidationReward {
        pool_id: self.id.to_inner(),
        manager_id,
        liquidation_reward,
    });
}

/// Creates a RepaymentProof object for the margin pool.
public(package) fun create_repayment_proof<Asset>(
    manager_id: ID,
    repay_amount: u64,
    pool_reward_amount: u64,
    in_default: bool,
): RepaymentProof<Asset> {
    RepaymentProof<Asset> {
        manager_id,
        repay_amount,
        pool_reward_amount,
        in_default,
    }
}

public(package) fun user_loan<Asset>(
    self: &mut MarginPool<Asset>,
    manager_id: ID,
    clock: &Clock,
): u64 {
    self.update_state(clock);
    self.update_user_loan(manager_id);

    self.loans.borrow(manager_id).loan_amount
}

/// Returns the loans table.
public(package) fun loans<Asset>(self: &MarginPool<Asset>): &Table<ID, Loan> {
    &self.loans
}

/// Returns the supplies table.
public(package) fun supplies<Asset>(self: &MarginPool<Asset>): &Table<address, Supply> {
    &self.supplies
}

/// Returns the supply cap.
public(package) fun supply_cap<Asset>(self: &MarginPool<Asset>): u64 {
    self.supply_cap
}

/// Returns the state.
public(package) fun state<Asset>(self: &MarginPool<Asset>): &State {
    &self.state
}

// === Internal Functions ===
/// Updates the state
fun update_state<Asset>(self: &mut MarginPool<Asset>, clock: &Clock) {
    self.state.update(clock);
}

/// Updates user's supply to include interest earned, supply index, and total supply. Returns Supply.
fun update_user_supply<Asset>(self: &mut MarginPool<Asset>, supplier: address) {
    self.add_user_supply_entry(supplier);

    let supply = self.supplies.borrow_mut(supplier);
    let current_index = self.state.supply_index();
    let interest_multiplier = math::div(
        current_index,
        supply.last_index,
    );
    let new_supply_amount = math::mul(
        supply.supplied_amount,
        interest_multiplier,
    );
    supply.supplied_amount = new_supply_amount;
    supply.last_index = current_index;
}

fun increase_user_supply<Asset>(self: &mut MarginPool<Asset>, supplier: address, amount: u64) {
    let supply = self.supplies.borrow_mut(supplier);
    supply.supplied_amount = supply.supplied_amount + amount;
}

fun decrease_user_supply<Asset>(self: &mut MarginPool<Asset>, supplier: address, amount: u64) {
    let supply = self.supplies.borrow_mut(supplier);
    supply.supplied_amount = supply.supplied_amount - amount;
}

fun add_user_supply_entry<Asset>(self: &mut MarginPool<Asset>, supplier: address) {
    if (self.supplies.contains(supplier)) {
        return
    };
    let current_index = self.state.supply_index();
    let supply = Supply {
        supplied_amount: 0,
        last_index: current_index,
    };
    self.supplies.add(supplier, supply);
}

fun user_supply<Asset>(self: &mut MarginPool<Asset>, supplier: address, clock: &Clock): u64 {
    self.update_state(clock);
    self.update_user_supply(supplier);

    self.supplies.borrow(supplier).supplied_amount
}

fun update_user_loan<Asset>(self: &mut MarginPool<Asset>, manager_id: ID) {
    self.add_user_loan_entry(manager_id);

    let loan = self.loans.borrow_mut(manager_id);
    let current_index = self.state.borrow_index();
    let interest_multiplier = math::div(
        current_index,
        loan.last_index,
    );
    let new_loan_amount = math::mul(
        loan.loan_amount,
        interest_multiplier,
    );
    loan.loan_amount = new_loan_amount;
    loan.last_index = current_index;
}

fun increase_user_loan<Asset>(self: &mut MarginPool<Asset>, manager_id: ID, amount: u64) {
    let loan = self.loans.borrow_mut(manager_id);
    loan.loan_amount = loan.loan_amount + amount;
}

fun decrease_user_loan<Asset>(self: &mut MarginPool<Asset>, manager_id: ID, amount: u64) {
    let loan = self.loans.borrow_mut(manager_id);
    loan.loan_amount = loan.loan_amount - amount;
}

fun add_user_loan_entry<Asset>(self: &mut MarginPool<Asset>, manager_id: ID) {
    if (self.loans.contains(manager_id)) {
        return
    };
    let current_index = self.state.borrow_index();
    let loan = Loan {
        loan_amount: 0,
        last_index: current_index,
    };
    self.loans.add(manager_id, loan);
}<|MERGE_RESOLUTION|>--- conflicted
+++ resolved
@@ -4,13 +4,8 @@
 module margin_trading::margin_pool;
 
 use deepbook::math;
-<<<<<<< HEAD
 use margin_trading::{margin_registry::MarginAdminCap, margin_state::{Self, State}};
 use sui::{balance::{Self, Balance}, clock::Clock, coin::Coin, event, table::{Self, Table}};
-=======
-use margin_trading::margin_state::{Self, State};
-use sui::{balance::{Self, Balance}, clock::Clock, coin::Coin, table::{Self, Table}};
->>>>>>> 022a55ba
 
 // === Errors ===
 const ENotEnoughAssetInPool: u64 = 1;
@@ -42,7 +37,6 @@
     state: State,
 }
 
-<<<<<<< HEAD
 public struct RepaymentProof<phantom Asset> {
     manager_id: ID,
     repay_amount: u64,
@@ -102,8 +96,6 @@
     pool.max_borrow_percentage = max_borrow_percentage;
 }
 
-=======
->>>>>>> 022a55ba
 // === Public Functions * LENDING * ===
 /// Allows anyone to supply the margin pool. Returns the new user supply amount.
 public fun supply<Asset>(
