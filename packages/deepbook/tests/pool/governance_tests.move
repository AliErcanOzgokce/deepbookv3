#[test_only]
module deepbook::governance_tests {
    use sui::test_scenario::{Self as test, Scenario, next_tx, end};
    use deepbook::governance;

    const ALICE: address = @0xA;
    const BOB: address = @0xB;

    #[test]
    fun new_proposal() {
        let (mut scenario, owner) = setup();
        next_tx(&mut scenario, owner);
<<<<<<< HEAD
        let mut gov = governance::empty(0);
        gov.adjust_voting_power(0, 300000);
        gov.refresh(1); // quorum = 150
        gov.add_proposal(false, 500000, 200000, 10000);

        // Alice votes with 100 stake, not enough to push proposal 0 over quorum
        let winning_proposal = gov.adjust_vote(option::none(), option::some(0), 100);
        assert!(winning_proposal.is_none(), 0);

        // Bob votes with 200000 stake, enough to push proposal 0 over quorum
        let winning_proposal = gov.adjust_vote(option::none(), option::some(0), 200000);
=======
        let mut metadata = governance::empty(0);
        metadata.adjust_voting_power(0, 300000);
        metadata.refresh(1); // quorum = 150
        metadata.add_proposal(500000, 200000, 10000, 1000, owner);

        // Alice votes with 100 stake, not enough to push owner proposal over quorum
        let winning_proposal = metadata.vote(option::none(), option::some(owner), 100);
        assert!(winning_proposal.is_none(), 0);

        // Bob votes with 200000 stake, enough to push owner proposal over quorum
        let winning_proposal = metadata.vote(option::none(), option::some(owner), 200000);
>>>>>>> 1fe79740
        let (taker_fee, maker_fee, stake_required) = winning_proposal.borrow().params();
        assert!(maker_fee == 200000, 0);
        assert!(taker_fee == 500000, 0);
        assert!(stake_required == 10000, 0);

<<<<<<< HEAD
        gov.add_proposal(false, 600000, 300000, 20000);

        // Alice moves 100 stake from proposal 0 to 1, but not enough to push proposal 1 over quorum
        let winning_proposal = gov.adjust_vote(option::some(0), option::some(1), 100);
=======
        metadata.add_proposal(600000, 300000, 20000, 1000, ALICE);

        // Alice moves 100 stake from owner proposal to Alice proposal, but not enough to push Alice proposal over quorum
        let winning_proposal = metadata.vote(option::some(owner), option::some(ALICE), 100);
>>>>>>> 1fe79740
        let (taker_fee, maker_fee, stake_required) = winning_proposal.borrow().params();
        assert!(maker_fee == 200000, 0);
        assert!(taker_fee == 500000, 0);
        assert!(stake_required == 10000, 0);

<<<<<<< HEAD
        // Bob removes 200000 votes from proposal 0, no proposal is over quorum
        let winning_proposal = gov.adjust_vote(option::some(0), option::none(), 200000);
        assert!(winning_proposal.is_none(), 0);

        // Bob voting on proposal 1 is enough to get it over quorum
        let winning_proposal = gov.adjust_vote(option::none(), option::some(1), 200000);
=======
        // Bob removes 200000 votes from owner proposal, no proposal is over quorum
        let winning_proposal = metadata.vote(option::some(owner), option::none(), 200000);
        assert!(winning_proposal.is_none(), 0);

        // Bob voting on Alice proposal is enough to get it over quorum
        let winning_proposal = metadata.vote(option::none(), option::some(ALICE), 200000);
>>>>>>> 1fe79740
        let (taker_fee, maker_fee, stake_required) = winning_proposal.borrow().params();
        assert!(maker_fee == 300000, 0);
        assert!(taker_fee == 600000, 0);
        assert!(stake_required == 20000, 0);

        gov.delete();
        end(scenario);
    }

    #[test]
    fun new_proposal_stable() {
        let (mut scenario, owner) = setup();
        next_tx(&mut scenario, owner);
        let mut gov = governance::empty(0);

<<<<<<< HEAD
        gov.add_proposal(true, 50000, 20000, 10000);
        gov.add_proposal(true, 100000, 50000, 20000);

        assert!(gov.proposals().length() == 2, 0);
        gov.delete();
=======
        metadata.add_proposal(50000, 20000, 10000, 1000, owner);
        metadata.add_proposal(100000, 50000, 20000, 1000, ALICE);

        assert!(metadata.proposals().size() == 2, 0);
        metadata.delete();
        end(scenario);
    }

    #[test]
    fun change_vote_from_deleted() {
        let (mut scenario, owner) = setup();
        next_tx(&mut scenario, owner);
        let mut metadata = governance::empty(0);
        metadata.add_proposal(600000, 300000, 20000, 1000, ALICE);

        metadata.vote(option::some(owner), option::some(ALICE), 100);
        metadata.delete();
        end(scenario);
    }

    #[test, expected_failure(abort_code = governance::EAlreadyProposed)]
    fun repeat_proposer_e() {
        let (mut scenario, owner) = setup();
        next_tx(&mut scenario, owner);
        let mut metadata = governance::empty(0);
        metadata.set_as_stable(true);

        metadata.add_proposal(50000, 20000, 10000, 1000, owner);
        metadata.add_proposal(100000, 50000, 20000, 1000, owner);

        assert!(metadata.proposals().size() == 2, 0);
        metadata.delete();
>>>>>>> 1fe79740
        end(scenario);
    }

    #[test]
    fun voting_power() {
        let (mut scenario, owner) = setup();
        next_tx(&mut scenario, owner);
        {
            // New gov has 0 for all values
<<<<<<< HEAD
            let mut gov = governance::empty(0);
            assert!(gov.voting_power() == 0, 0);
            assert!(gov.quorum() == 0, 0);
            assert!(gov.proposals().length() == 0, 0);
=======
            let mut metadata = governance::empty(0);
            assert!(metadata.voting_power() == 0, 0);
            assert!(metadata.quorum() == 0, 0);
            assert!(metadata.proposals().size() == 0, 0);
>>>>>>> 1fe79740

            // Increase voting power by 300 stake, but quorum isn't increased until next epoch reset
            gov.adjust_voting_power(0, 300);
            assert!(gov.voting_power() == 300, 0);
            assert!(gov.quorum() == 0, 0);

            // Resetting the epoch sets quorum to 150
            gov.refresh(1);
            assert!(gov.quorum() == 150, 0);

            // Alice creates a new proposal and votes on it
<<<<<<< HEAD
            gov.add_proposal(false, 500000, 200000, 10000);
            gov.adjust_vote(option::none(), option::some(0), 100);
            assert!(gov.proposals().length() == 1, 0);
            assert!(gov.proposal_votes(0) == 100, 0);

            // Bob votes
            gov.adjust_vote(option::none(), option::some(0), 200);
            assert!(gov.proposal_votes(0) == 300, 0);

            // Alice removes vote
            gov.adjust_vote(option::some(0), option::none(), 100);
            assert!(gov.proposal_votes(0) == 200, 0);

            // New proposal, proposals = 2
            gov.add_proposal(false, 600000, 300000, 20000);
            assert!(gov.proposals().length() == 2, 0);
=======
            metadata.add_proposal(500000, 200000, 10000, 1000, ALICE);
            metadata.vote(option::none(), option::some(ALICE), 100);
            assert!(metadata.proposals().size() == 1, 0);
            assert!(metadata.proposal_votes(ALICE) == 100, 0);

            // Bob votes on Alice's proposal
            metadata.vote(option::none(), option::some(ALICE), 200);
            assert!(metadata.proposal_votes(ALICE) == 300, 0);

            // Alice removes vote from her own proposal
            metadata.vote(option::some(ALICE), option::none(), 100);
            assert!(metadata.proposal_votes(ALICE) == 200, 0);

            // New proposal, proposals = 2
            metadata.add_proposal(600000, 300000, 20000, 1000, owner);
            assert!(metadata.proposals().size() == 2, 0);
>>>>>>> 1fe79740

            // Decrease voting power, but quorum isn't decreased until next epoch reset
            gov.adjust_voting_power(100, 0);
            assert!(gov.voting_power() == 200, 0);
            assert!(gov.quorum() == 150, 0);

            // Reset to get rid of all proposals and voters. Quorum updated
<<<<<<< HEAD
            gov.refresh(2);
            assert!(gov.voting_power() == 200, 0);
            assert!(gov.quorum() == 100, 0);
            assert!(gov.proposals().length() == 0, 0);
=======
            metadata.refresh(2);
            assert!(metadata.voting_power() == 200, 0);
            assert!(metadata.quorum() == 100, 0);
            assert!(metadata.proposals().size() == 0, 0);
>>>>>>> 1fe79740

            // Stake of 2000, over threshold of 1000, gain 1500 voting power
            gov.adjust_voting_power(0, 2000);
            assert!(gov.voting_power() == 1700, 0);
            // Any more additions by this user increases voting power by half
            gov.adjust_voting_power(2000, 3000);
            assert!(gov.voting_power() == 2200, 0);
            // Stake added by someone else still counts as full voting power
            gov.adjust_voting_power(0, 300);
            assert!(gov.voting_power() == 2500, 0);
            // Whale removes his 3000 stake, reducing voting power by 2000
<<<<<<< HEAD
            gov.adjust_voting_power(3000, 0);
            assert!(gov.voting_power() == 500, 0);
            
            gov.delete();
=======
            metadata.adjust_voting_power(3000, 0);
            assert!(metadata.voting_power() == 500, 0);

            metadata.delete();
>>>>>>> 1fe79740
        };

        end(scenario);
    }

    #[test, expected_failure(abort_code = governance::EProposalDoesNotExist)]
    fun proposal_does_not_exist_e() {
        let (mut scenario, owner) = setup();
        next_tx(&mut scenario, owner);
        {
<<<<<<< HEAD
            let mut gov = governance::empty(0);
            gov.add_proposal(false, 500000, 200000, 10000);
            gov.adjust_vote(option::none(), option::some(1), 100);
=======
            let mut metadata = governance::empty(0);
            metadata.add_proposal(500000, 200000, 10000, 1000, owner);
            metadata.vote(option::none(), option::some(BOB), 100);
>>>>>>> 1fe79740
            abort 0
        }
    }

    #[test, expected_failure(abort_code = governance::EInvalidTakerFee)]
    fun new_proposal_taker_too_high_e() {
        let (mut scenario, owner) = setup();
        next_tx(&mut scenario, owner);
        {
<<<<<<< HEAD
            let mut gov = governance::empty(0);
            gov.add_proposal(false, 1001000, 200000, 10000);
=======
            let mut metadata = governance::empty(0);
            metadata.add_proposal(1001000, 200000, 10000, 1000, owner);
>>>>>>> 1fe79740
            abort 0
        }
    }

    #[test, expected_failure(abort_code = governance::EInvalidTakerFee)]
    fun new_proposal_taker_too_low_e() {
        let (mut scenario, owner) = setup();
        next_tx(&mut scenario, owner);
        {
<<<<<<< HEAD
            let mut gov = governance::empty(0);
            gov.add_proposal(false, 499000, 200000, 10000);
=======
            let mut metadata = governance::empty(0);
            metadata.add_proposal(499000, 200000, 10000, 1000, owner);
>>>>>>> 1fe79740
            abort 0
        }
    }

    #[test, expected_failure(abort_code = governance::EInvalidTakerFee)]
    fun new_proposal_taker_too_high_stable_e() {
        let (mut scenario, owner) = setup();
        next_tx(&mut scenario, owner);
        {
<<<<<<< HEAD
            let mut gov = governance::empty(0);
            gov.add_proposal(true, 200000, 50000, 10000);
=======
            let mut metadata = governance::empty(0);
            metadata.set_as_stable(true);
            metadata.add_proposal(200000, 50000, 10000, 1000, owner);
>>>>>>> 1fe79740
            abort 0
        }
    }

    #[test, expected_failure(abort_code = governance::EInvalidMakerFee)]
    fun new_proposal_maker_too_high_e() {
        let (mut scenario, owner) = setup();
        next_tx(&mut scenario, owner);
        {
<<<<<<< HEAD
            let mut gov = governance::empty(0);
            gov.add_proposal(false, 500000, 501000, 10000);
=======
            let mut metadata = governance::empty(0);
            metadata.add_proposal(500000, 501000, 10000, 1000, owner);
>>>>>>> 1fe79740
            abort 0
        }
    }

    #[test, expected_failure(abort_code = governance::EInvalidMakerFee)]
    fun new_proposal_maker_too_low_e() {
        let (mut scenario, owner) = setup();
        next_tx(&mut scenario, owner);
        {
<<<<<<< HEAD
            let mut gov = governance::empty(0);
            gov.add_proposal(false, 500000, 199000, 10000);
=======
            let mut metadata = governance::empty(0);
            metadata.add_proposal(500000, 199000, 10000, 1000, owner);
>>>>>>> 1fe79740
            abort 0
        }
    }

    #[test, expected_failure(abort_code = governance::EInvalidMakerFee)]
    fun new_proposal_maker_too_high_stable_e() {
        let (mut scenario, owner) = setup();
        next_tx(&mut scenario, owner);
        {
<<<<<<< HEAD
            let mut gov = governance::empty(0);
            gov.add_proposal(true, 100000, 100000, 10000);
=======
            let mut metadata = governance::empty(0);
            metadata.set_as_stable(true);
            metadata.add_proposal(100000, 100000, 10000, 1000, owner);
>>>>>>> 1fe79740
            abort 0
        }
    }

    fun setup(): (Scenario, address) {
        let scenario = test::begin(@0x1);
        let owner = @0xF;

        (scenario, owner)
    }
}<|MERGE_RESOLUTION|>--- conflicted
+++ resolved
@@ -10,67 +10,37 @@
     fun new_proposal() {
         let (mut scenario, owner) = setup();
         next_tx(&mut scenario, owner);
-<<<<<<< HEAD
         let mut gov = governance::empty(0);
         gov.adjust_voting_power(0, 300000);
         gov.refresh(1); // quorum = 150
-        gov.add_proposal(false, 500000, 200000, 10000);
+        gov.add_proposal(false, 500000, 200000, 10000, 1000, owner);
 
         // Alice votes with 100 stake, not enough to push proposal 0 over quorum
-        let winning_proposal = gov.adjust_vote(option::none(), option::some(0), 100);
+        let winning_proposal = gov.adjust_vote(option::none(), option::some(owner), 100);
         assert!(winning_proposal.is_none(), 0);
 
         // Bob votes with 200000 stake, enough to push proposal 0 over quorum
-        let winning_proposal = gov.adjust_vote(option::none(), option::some(0), 200000);
-=======
-        let mut metadata = governance::empty(0);
-        metadata.adjust_voting_power(0, 300000);
-        metadata.refresh(1); // quorum = 150
-        metadata.add_proposal(500000, 200000, 10000, 1000, owner);
-
-        // Alice votes with 100 stake, not enough to push owner proposal over quorum
-        let winning_proposal = metadata.vote(option::none(), option::some(owner), 100);
-        assert!(winning_proposal.is_none(), 0);
-
-        // Bob votes with 200000 stake, enough to push owner proposal over quorum
-        let winning_proposal = metadata.vote(option::none(), option::some(owner), 200000);
->>>>>>> 1fe79740
+        let winning_proposal = gov.adjust_vote(option::none(), option::some(owner), 200000);
         let (taker_fee, maker_fee, stake_required) = winning_proposal.borrow().params();
         assert!(maker_fee == 200000, 0);
         assert!(taker_fee == 500000, 0);
         assert!(stake_required == 10000, 0);
 
-<<<<<<< HEAD
-        gov.add_proposal(false, 600000, 300000, 20000);
+        gov.add_proposal(false, 600000, 300000, 20000, 1000, ALICE);
 
         // Alice moves 100 stake from proposal 0 to 1, but not enough to push proposal 1 over quorum
-        let winning_proposal = gov.adjust_vote(option::some(0), option::some(1), 100);
-=======
-        metadata.add_proposal(600000, 300000, 20000, 1000, ALICE);
-
-        // Alice moves 100 stake from owner proposal to Alice proposal, but not enough to push Alice proposal over quorum
-        let winning_proposal = metadata.vote(option::some(owner), option::some(ALICE), 100);
->>>>>>> 1fe79740
+        let winning_proposal = gov.adjust_vote(option::some(owner), option::some(ALICE), 100);
         let (taker_fee, maker_fee, stake_required) = winning_proposal.borrow().params();
         assert!(maker_fee == 200000, 0);
         assert!(taker_fee == 500000, 0);
         assert!(stake_required == 10000, 0);
 
-<<<<<<< HEAD
         // Bob removes 200000 votes from proposal 0, no proposal is over quorum
-        let winning_proposal = gov.adjust_vote(option::some(0), option::none(), 200000);
+        let winning_proposal = gov.adjust_vote(option::some(owner), option::none(), 200000);
         assert!(winning_proposal.is_none(), 0);
 
         // Bob voting on proposal 1 is enough to get it over quorum
-        let winning_proposal = gov.adjust_vote(option::none(), option::some(1), 200000);
-=======
-        // Bob removes 200000 votes from owner proposal, no proposal is over quorum
-        let winning_proposal = metadata.vote(option::some(owner), option::none(), 200000);
-        assert!(winning_proposal.is_none(), 0);
-
-        // Bob voting on Alice proposal is enough to get it over quorum
-        let winning_proposal = metadata.vote(option::none(), option::some(ALICE), 200000);
->>>>>>> 1fe79740
+        let winning_proposal = gov.adjust_vote(option::none(), option::some(ALICE), 200000);
         let (taker_fee, maker_fee, stake_required) = winning_proposal.borrow().params();
         assert!(maker_fee == 300000, 0);
         assert!(taker_fee == 600000, 0);
@@ -86,18 +56,11 @@
         next_tx(&mut scenario, owner);
         let mut gov = governance::empty(0);
 
-<<<<<<< HEAD
-        gov.add_proposal(true, 50000, 20000, 10000);
-        gov.add_proposal(true, 100000, 50000, 20000);
-
-        assert!(gov.proposals().length() == 2, 0);
-        gov.delete();
-=======
-        metadata.add_proposal(50000, 20000, 10000, 1000, owner);
-        metadata.add_proposal(100000, 50000, 20000, 1000, ALICE);
-
-        assert!(metadata.proposals().size() == 2, 0);
-        metadata.delete();
+        gov.add_proposal(true, 50000, 20000, 10000, 1000, owner);
+        gov.add_proposal(true, 100000, 50000, 20000, 1000, ALICE);
+
+        assert!(gov.proposals().size() == 2, 0);
+        gov.delete();
         end(scenario);
     }
 
@@ -105,11 +68,11 @@
     fun change_vote_from_deleted() {
         let (mut scenario, owner) = setup();
         next_tx(&mut scenario, owner);
-        let mut metadata = governance::empty(0);
-        metadata.add_proposal(600000, 300000, 20000, 1000, ALICE);
-
-        metadata.vote(option::some(owner), option::some(ALICE), 100);
-        metadata.delete();
+        let mut gov = governance::empty(0);
+        gov.add_proposal(false, 600000, 300000, 20000, 1000, ALICE);
+
+        gov.adjust_vote(option::some(owner), option::some(ALICE), 100);
+        gov.delete();
         end(scenario);
     }
 
@@ -117,15 +80,13 @@
     fun repeat_proposer_e() {
         let (mut scenario, owner) = setup();
         next_tx(&mut scenario, owner);
-        let mut metadata = governance::empty(0);
-        metadata.set_as_stable(true);
-
-        metadata.add_proposal(50000, 20000, 10000, 1000, owner);
-        metadata.add_proposal(100000, 50000, 20000, 1000, owner);
-
-        assert!(metadata.proposals().size() == 2, 0);
-        metadata.delete();
->>>>>>> 1fe79740
+        let mut gov = governance::empty(0);
+
+        gov.add_proposal(true, 50000, 20000, 10000, 1000, owner);
+        gov.add_proposal(true, 100000, 50000, 20000, 1000, owner);
+
+        assert!(gov.proposals().size() == 2, 0);
+        gov.delete();
         end(scenario);
     }
 
@@ -135,17 +96,10 @@
         next_tx(&mut scenario, owner);
         {
             // New gov has 0 for all values
-<<<<<<< HEAD
             let mut gov = governance::empty(0);
             assert!(gov.voting_power() == 0, 0);
             assert!(gov.quorum() == 0, 0);
-            assert!(gov.proposals().length() == 0, 0);
-=======
-            let mut metadata = governance::empty(0);
-            assert!(metadata.voting_power() == 0, 0);
-            assert!(metadata.quorum() == 0, 0);
-            assert!(metadata.proposals().size() == 0, 0);
->>>>>>> 1fe79740
+            assert!(gov.proposals().size() == 0, 0);
 
             // Increase voting power by 300 stake, but quorum isn't increased until next epoch reset
             gov.adjust_voting_power(0, 300);
@@ -157,41 +111,22 @@
             assert!(gov.quorum() == 150, 0);
 
             // Alice creates a new proposal and votes on it
-<<<<<<< HEAD
-            gov.add_proposal(false, 500000, 200000, 10000);
-            gov.adjust_vote(option::none(), option::some(0), 100);
-            assert!(gov.proposals().length() == 1, 0);
-            assert!(gov.proposal_votes(0) == 100, 0);
-
-            // Bob votes
-            gov.adjust_vote(option::none(), option::some(0), 200);
-            assert!(gov.proposal_votes(0) == 300, 0);
-
-            // Alice removes vote
-            gov.adjust_vote(option::some(0), option::none(), 100);
-            assert!(gov.proposal_votes(0) == 200, 0);
+            gov.add_proposal(false, 500000, 200000, 10000, 1000, ALICE);
+            gov.adjust_vote(option::none(), option::some(ALICE), 100);
+            assert!(gov.proposals().size() == 1, 0);
+            assert!(gov.proposal_votes(ALICE) == 100, 0);
+
+            // Bob votes on Alice's proposal
+            gov.adjust_vote(option::none(), option::some(ALICE), 200);
+            assert!(gov.proposal_votes(ALICE) == 300, 0);
+
+            // Alice removes vote from her own proposal
+            gov.adjust_vote(option::some(ALICE), option::none(), 100);
+            assert!(gov.proposal_votes(ALICE) == 200, 0);
 
             // New proposal, proposals = 2
-            gov.add_proposal(false, 600000, 300000, 20000);
-            assert!(gov.proposals().length() == 2, 0);
-=======
-            metadata.add_proposal(500000, 200000, 10000, 1000, ALICE);
-            metadata.vote(option::none(), option::some(ALICE), 100);
-            assert!(metadata.proposals().size() == 1, 0);
-            assert!(metadata.proposal_votes(ALICE) == 100, 0);
-
-            // Bob votes on Alice's proposal
-            metadata.vote(option::none(), option::some(ALICE), 200);
-            assert!(metadata.proposal_votes(ALICE) == 300, 0);
-
-            // Alice removes vote from her own proposal
-            metadata.vote(option::some(ALICE), option::none(), 100);
-            assert!(metadata.proposal_votes(ALICE) == 200, 0);
-
-            // New proposal, proposals = 2
-            metadata.add_proposal(600000, 300000, 20000, 1000, owner);
-            assert!(metadata.proposals().size() == 2, 0);
->>>>>>> 1fe79740
+            gov.add_proposal(false, 600000, 300000, 20000, 1000, owner);
+            assert!(gov.proposals().size() == 2, 0);
 
             // Decrease voting power, but quorum isn't decreased until next epoch reset
             gov.adjust_voting_power(100, 0);
@@ -199,17 +134,10 @@
             assert!(gov.quorum() == 150, 0);
 
             // Reset to get rid of all proposals and voters. Quorum updated
-<<<<<<< HEAD
             gov.refresh(2);
             assert!(gov.voting_power() == 200, 0);
             assert!(gov.quorum() == 100, 0);
-            assert!(gov.proposals().length() == 0, 0);
-=======
-            metadata.refresh(2);
-            assert!(metadata.voting_power() == 200, 0);
-            assert!(metadata.quorum() == 100, 0);
-            assert!(metadata.proposals().size() == 0, 0);
->>>>>>> 1fe79740
+            assert!(gov.proposals().size() == 0, 0);
 
             // Stake of 2000, over threshold of 1000, gain 1500 voting power
             gov.adjust_voting_power(0, 2000);
@@ -221,17 +149,10 @@
             gov.adjust_voting_power(0, 300);
             assert!(gov.voting_power() == 2500, 0);
             // Whale removes his 3000 stake, reducing voting power by 2000
-<<<<<<< HEAD
             gov.adjust_voting_power(3000, 0);
             assert!(gov.voting_power() == 500, 0);
             
             gov.delete();
-=======
-            metadata.adjust_voting_power(3000, 0);
-            assert!(metadata.voting_power() == 500, 0);
-
-            metadata.delete();
->>>>>>> 1fe79740
         };
 
         end(scenario);
@@ -242,15 +163,9 @@
         let (mut scenario, owner) = setup();
         next_tx(&mut scenario, owner);
         {
-<<<<<<< HEAD
-            let mut gov = governance::empty(0);
-            gov.add_proposal(false, 500000, 200000, 10000);
-            gov.adjust_vote(option::none(), option::some(1), 100);
-=======
-            let mut metadata = governance::empty(0);
-            metadata.add_proposal(500000, 200000, 10000, 1000, owner);
-            metadata.vote(option::none(), option::some(BOB), 100);
->>>>>>> 1fe79740
+            let mut gov = governance::empty(0);
+            gov.add_proposal(false, 500000, 200000, 10000, 1000, owner);
+            gov.adjust_vote(option::none(), option::some(BOB), 100);
             abort 0
         }
     }
@@ -260,13 +175,8 @@
         let (mut scenario, owner) = setup();
         next_tx(&mut scenario, owner);
         {
-<<<<<<< HEAD
-            let mut gov = governance::empty(0);
-            gov.add_proposal(false, 1001000, 200000, 10000);
-=======
-            let mut metadata = governance::empty(0);
-            metadata.add_proposal(1001000, 200000, 10000, 1000, owner);
->>>>>>> 1fe79740
+            let mut gov = governance::empty(0);
+            gov.add_proposal(false, 1001000, 200000, 10000, 1000, owner);
             abort 0
         }
     }
@@ -276,13 +186,8 @@
         let (mut scenario, owner) = setup();
         next_tx(&mut scenario, owner);
         {
-<<<<<<< HEAD
-            let mut gov = governance::empty(0);
-            gov.add_proposal(false, 499000, 200000, 10000);
-=======
-            let mut metadata = governance::empty(0);
-            metadata.add_proposal(499000, 200000, 10000, 1000, owner);
->>>>>>> 1fe79740
+            let mut gov = governance::empty(0);
+            gov.add_proposal(false, 499000, 200000, 10000, 1000, owner);
             abort 0
         }
     }
@@ -292,14 +197,8 @@
         let (mut scenario, owner) = setup();
         next_tx(&mut scenario, owner);
         {
-<<<<<<< HEAD
-            let mut gov = governance::empty(0);
-            gov.add_proposal(true, 200000, 50000, 10000);
-=======
-            let mut metadata = governance::empty(0);
-            metadata.set_as_stable(true);
-            metadata.add_proposal(200000, 50000, 10000, 1000, owner);
->>>>>>> 1fe79740
+            let mut gov = governance::empty(0);
+            gov.add_proposal(true, 200000, 50000, 10000, 1000, owner);
             abort 0
         }
     }
@@ -309,13 +208,8 @@
         let (mut scenario, owner) = setup();
         next_tx(&mut scenario, owner);
         {
-<<<<<<< HEAD
-            let mut gov = governance::empty(0);
-            gov.add_proposal(false, 500000, 501000, 10000);
-=======
-            let mut metadata = governance::empty(0);
-            metadata.add_proposal(500000, 501000, 10000, 1000, owner);
->>>>>>> 1fe79740
+            let mut gov = governance::empty(0);
+            gov.add_proposal(false, 500000, 501000, 10000, 1000, owner);
             abort 0
         }
     }
@@ -325,13 +219,8 @@
         let (mut scenario, owner) = setup();
         next_tx(&mut scenario, owner);
         {
-<<<<<<< HEAD
-            let mut gov = governance::empty(0);
-            gov.add_proposal(false, 500000, 199000, 10000);
-=======
-            let mut metadata = governance::empty(0);
-            metadata.add_proposal(500000, 199000, 10000, 1000, owner);
->>>>>>> 1fe79740
+            let mut gov = governance::empty(0);
+            gov.add_proposal(false, 500000, 199000, 10000, 1000, owner);
             abort 0
         }
     }
@@ -341,14 +230,8 @@
         let (mut scenario, owner) = setup();
         next_tx(&mut scenario, owner);
         {
-<<<<<<< HEAD
-            let mut gov = governance::empty(0);
-            gov.add_proposal(true, 100000, 100000, 10000);
-=======
-            let mut metadata = governance::empty(0);
-            metadata.set_as_stable(true);
-            metadata.add_proposal(100000, 100000, 10000, 1000, owner);
->>>>>>> 1fe79740
+            let mut gov = governance::empty(0);
+            gov.add_proposal(true, 100000, 100000, 10000, 1000, owner);
             abort 0
         }
     }
