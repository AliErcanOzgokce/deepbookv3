// Copyright (c) Mysten Labs, Inc.
// SPDX-License-Identifier: Apache-2.0

#[test_only]
module deepbook::pool_tests {
    use sui::{
        clock::{Self, Clock},
        test_scenario::{
            Scenario,
            begin,
            end,
            return_shared,
        },
        coin::{Self, Coin},
        sui::SUI,
        coin::mint_for_testing,
        test_utils,
    };

    use deepbook::{
        pool::{Self, Pool},
        balance_manager::{BalanceManager, TradeCap},
        order::{Order},
        order_info::OrderInfo,
        big_vector::BigVector,
        math,
        registry::{Self, Registry},
        constants,
        utils,
        balance_manager_tests::{USDC, SPAM, create_acct_and_share_with_funds as create_acct_and_share_with_funds},
    };

    use token::deep::DEEP;

    const OWNER: address = @0x1;
    const ALICE: address = @0xAAAA;
    const BOB: address = @0xBBBB;

    #[test]
    fun test_place_order_bid() {
        place_order_ok(true);
    }

    #[test]
    fun test_place_order_ask() {
        place_order_ok(false);
    }

    #[test]
    fun test_place_and_cancel_order_bid() {
        place_and_cancel_order_ok(true);
    }

    #[test]
    fun test_place_and_cancel_order_ask() {
        place_and_cancel_order_ok(false);
    }

    #[test]
    fun test_place_then_fill_bid_ask() {
        place_then_fill(
            false,
            true,
            constants::no_restriction(),
            3 * constants::float_scaling(),
            3 * constants::float_scaling(),
            6 * constants::float_scaling(),
            3 * math::mul(constants::taker_fee(), constants::deep_multiplier()),
            constants::filled()
        );
    }

    #[test]
    fun test_place_then_fill_bid_ask_stable() {
        place_then_fill(
            true,
            true,
            constants::no_restriction(),
            3 * constants::float_scaling(),
            3 * constants::float_scaling(),
            6 * constants::float_scaling(),
            3 * math::mul(constants::stable_taker_fee(), constants::deep_multiplier()),
            constants::filled()
        );
    }

    #[test]
    fun test_place_then_fill_ask_bid() {
        place_then_fill(
            false,
            false,
            constants::no_restriction(),
            3 * constants::float_scaling(),
            3 * constants::float_scaling(),
            6 * constants::float_scaling(),
            3 * math::mul(constants::taker_fee(), constants::deep_multiplier()),
            constants::filled()
        );
    }

    #[test]
    fun test_place_then_fill_ask_bid_stable() {
        place_then_fill(
            true,
            false,
            constants::no_restriction(),
            3 * constants::float_scaling(),
            3 * constants::float_scaling(),
            6 * constants::float_scaling(),
            3 * math::mul(constants::stable_taker_fee(), constants::deep_multiplier()),
            constants::filled()
        );
    }

    #[test]
    fun test_place_then_ioc_bid_ask() {
        place_then_fill(
            false,
            true,
            constants::immediate_or_cancel(),
            3 * constants::float_scaling(),
            3 * constants::float_scaling(),
            6 * constants::float_scaling(),
            3 * math::mul(constants::taker_fee(), constants::deep_multiplier()),
            constants::filled()
        );
    }

    #[test]
    fun test_place_then_ioc_bid_ask_stable() {
        place_then_fill(
            true,
            true,
            constants::immediate_or_cancel(),
            3 * constants::float_scaling(),
            3 * constants::float_scaling(),
            6 * constants::float_scaling(),
            3 * math::mul(constants::stable_taker_fee(), constants::deep_multiplier()),
            constants::filled()
        );
    }

    #[test]
    fun test_place_then_ioc_ask_bid() {
        place_then_fill(
            false,
            false,
            constants::immediate_or_cancel(),
            3 * constants::float_scaling(),
            3 * constants::float_scaling(),
            6 * constants::float_scaling(),
            3 * math::mul(constants::taker_fee(), constants::deep_multiplier()),
            constants::filled()
        );
    }

    #[test]
    fun test_place_then_ioc_ask_bid_stable() {
        place_then_fill(
            true,
            false,
            constants::immediate_or_cancel(),
            3 * constants::float_scaling(),
            3 * constants::float_scaling(),
            6 * constants::float_scaling(),
            3 * math::mul(constants::stable_taker_fee(), constants::deep_multiplier()),
            constants::filled()
        );
    }

    #[test, expected_failure(abort_code = ::deepbook::big_vector::ENotFound)]
    fun test_place_then_ioc_no_fill_bid_ask_order_removed_e() {
        place_then_no_fill(
            true,
            constants::immediate_or_cancel(),
            0,
            0,
            0,
            constants::canceled()
        );
    }

    #[test, expected_failure(abort_code = ::deepbook::big_vector::ENotFound)]
    fun test_place_then_ioc_no_fill_ask_bid_order_removed_e() {
        place_then_no_fill(
            false,
            constants::immediate_or_cancel(),
            0,
            0,
            0,
            constants::canceled()
        );
    }

    #[test, expected_failure(abort_code = ::deepbook::big_vector::ENotFound)]
    fun test_expired_order_removed_bid_ask_e(){
        place_order_expire_timestamp_e(
            true,
            constants::no_restriction(),
            0,
            0,
            0,
            constants::live(),
        );
    }

    #[test, expected_failure(abort_code = ::deepbook::big_vector::ENotFound)]
    fun test_expired_order_removed_ask_bid_e(){
        place_order_expire_timestamp_e(
            false,
            constants::no_restriction(),
            0,
            0,
            0,
            constants::live(),
        );
    }

    #[test]
    fun test_partial_fill_order_bid() {
        partial_fill_order(
            true,
            constants::no_restriction(),
            3 * constants::float_scaling(),
            3 * constants::float_scaling(),
            6 * constants::float_scaling(),
            3 * math::mul(constants::taker_fee(), constants::deep_multiplier()),
            constants::partially_filled()
        );
    }

    #[test]
    fun test_partial_fill_order_ask() {
        partial_fill_order(
            false,
            constants::no_restriction(),
            3 * constants::float_scaling(),
            3 * constants::float_scaling(),
            6 * constants::float_scaling(),
            3 * math::mul(constants::taker_fee(), constants::deep_multiplier()),
            constants::partially_filled()
        );
    }

    #[test, expected_failure(abort_code = ::deepbook::order_info::EOrderBelowMinimumSize)]
    fun test_invalid_order_quantity_e() {
        place_with_price_quantity(
            2 * constants::float_scaling(),
            0
        );
    }

    #[test, expected_failure(abort_code = ::deepbook::order_info::EOrderInvalidLotSize)]
    fun test_invalid_lot_size_e() {
        place_with_price_quantity(
            2 * constants::float_scaling(),
            1_000_000_100,
        );
    }

    #[test, expected_failure(abort_code = ::deepbook::order_info::EOrderInvalidPrice)]
    fun test_invalid_tick_size_e() {
        place_with_price_quantity(
            2_000_000_100,
            1 * constants::float_scaling(),
        );
    }

    #[test, expected_failure(abort_code = ::deepbook::order_info::EOrderInvalidPrice)]
    fun test_price_above_max_e() {
        place_with_price_quantity(
            constants::max_u64(),
            1 * constants::float_scaling(),
        );
    }

    #[test, expected_failure(abort_code = ::deepbook::order_info::EOrderInvalidPrice)]
    fun test_price_below_min_e() {
        place_with_price_quantity(
            0,
            1 * constants::float_scaling(),
        );
    }

    #[test, expected_failure(abort_code = ::deepbook::order_info::ESelfMatchingCancelTaker)]
    fun test_self_matching_cancel_taker_bid() {
        test_self_matching_cancel_taker(true);
    }

    #[test, expected_failure(abort_code = ::deepbook::order_info::ESelfMatchingCancelTaker)]
    fun test_self_matching_cancel_taker_ask() {
        test_self_matching_cancel_taker(false);
    }

    #[test, expected_failure(abort_code = ::deepbook::big_vector::ENotFound)]
    fun test_self_matching_cancel_maker_bid() {
        test_self_matching_cancel_maker(true);
    }

    #[test, expected_failure(abort_code = ::deepbook::big_vector::ENotFound)]
    fun test_self_matching_cancel_maker_ask() {
        test_self_matching_cancel_maker(false);
    }

    #[test]
    fun test_swap_exact_amount_bid_ask() {
        test_swap_exact_amount(true);
    }

    #[test]
    fun test_swap_exact_amount_ask_bid() {
        test_swap_exact_amount(false);
    }

    #[test, expected_failure(abort_code = ::deepbook::big_vector::ENotFound)]
    fun test_cancel_all_orders_bid() {
        test_cancel_all_orders(true);
    }

    #[test, expected_failure(abort_code = ::deepbook::big_vector::ENotFound)]
    fun test_cancel_all_orders_ask() {
        test_cancel_all_orders(false);
    }

    #[test, expected_failure(abort_code = ::deepbook::big_vector::ENotFound)]
    fun test_cancel_orders_bid() {
        test_cancel_orders(true);
    }

    #[test, expected_failure(abort_code = ::deepbook::big_vector::ENotFound)]
    fun test_cancel_orders_ask() {
        test_cancel_orders(false);
    }

    #[test, expected_failure(abort_code = ::deepbook::order_info::EPOSTOrderCrossesOrderbook)]
    fun test_post_only_bid_e() {
        test_post_only(true, true);
    }

    #[test, expected_failure(abort_code = ::deepbook::order_info::EPOSTOrderCrossesOrderbook)]
    fun test_post_only_ask_e() {
        test_post_only(false, true);
    }

    #[test]
    fun test_post_only_bid_ok() {
        test_post_only(true, false);
    }

    #[test]
    fun test_post_only_ask_ok() {
        test_post_only(false, false);
    }

    #[test]
    fun test_crossing_multiple_orders_bid_ok() {
        test_crossing_multiple(true, 3)
    }

    #[test]
    fun test_crossing_multiple_orders_ask_ok() {
        test_crossing_multiple(false, 3)
    }

    #[test, expected_failure(abort_code = ::deepbook::order_info::EFOKOrderCannotBeFullyFilled)]
    fun test_fill_or_kill_bid_e() {
        test_fill_or_kill(true, false);
    }

    #[test, expected_failure(abort_code = ::deepbook::order_info::EFOKOrderCannotBeFullyFilled)]
    fun test_fill_or_kill_ask_e() {
        test_fill_or_kill(false, false);
    }

    #[test]
    fun test_fill_or_kill_bid_ok() {
        test_fill_or_kill(true, true);
    }

    #[test]
    fun test_fill_or_kill_ask_ok() {
        test_fill_or_kill(false, true);
    }

    #[test]
    fun test_market_order_bid_then_ask_ok() {
        test_market_order(true);
    }

    #[test]
    fun test_market_order_ask_then_bid_ok() {
        test_market_order(false);
    }

    #[test]
    fun test_mid_price_ok() {
        test_mid_price();
    }

    #[test]
    fun test_swap_exact_not_fully_filled_bid_ok(){
        test_swap_exact_not_fully_filled(true);
    }

    #[test]
    fun test_swap_exact_not_fully_filled_ask_ok(){
        test_swap_exact_not_fully_filled(false);
    }

    #[test]
    fun test_unregister_pool_ok(){
        test_unregister_pool(true);
    }

    #[test, expected_failure(abort_code = ::deepbook::registry::EPoolAlreadyExists)]
    fun test_duplicate_pool_e(){
        test_unregister_pool(false);
    }

    #[test]
    fun test_get_pool_id_by_asset_ok(){
        test_get_pool_id_by_asset();
    }

    #[test]
    fun test_modify_order_bid_ok(){
        test_modify_order(
            3 * constants::float_scaling(),
            2 * constants::float_scaling(),
            0,
            true,
        );
    }

    #[test]
    fun test_modify_order_ask_ok(){
        test_modify_order(
            3 * constants::float_scaling(),
            2 * constants::float_scaling(),
            0,
            false,
        );
    }

    #[test, expected_failure(abort_code = ::deepbook::book::ENewQuantityMustBeLessThanOriginal)]
    fun test_modify_order_increase_bid_e(){
        test_modify_order(
            2 * constants::float_scaling(),
            3 * constants::float_scaling(),
            0,
            true,
        );
    }

    #[test, expected_failure(abort_code = ::deepbook::book::ENewQuantityMustBeLessThanOriginal)]
    fun test_modify_order_increase_ask_e(){
        test_modify_order(
            2 * constants::float_scaling(),
            3 * constants::float_scaling(),
            0,
            false,
        );
    }

    #[test, expected_failure(abort_code = ::deepbook::order::EInvalidNewQuantity)]
    fun test_modify_order_invalid_new_quantity_bid_e(){
        test_modify_order(
            3 * constants::float_scaling(),
            2 * constants::float_scaling(),
            2 * constants::float_scaling(),
            true,
        );
    }

    #[test, expected_failure(abort_code = ::deepbook::order::EInvalidNewQuantity)]
    fun test_modify_order_invalid_new_quantity_ask_e(){
        test_modify_order(
            3 * constants::float_scaling(),
            2 * constants::float_scaling(),
            2 * constants::float_scaling(),
            false,
        );
    }

    #[test]
    fun test_queue_priority_bid_ok(){
        test_queue_priority(true);
    }

    #[test]
    fun test_queue_priority_ask_ok(){
        test_queue_priority(false);
    }

    #[test, expected_failure(abort_code = ::deepbook::order_info::EOrderInvalidPrice)]
    fun test_place_order_with_maxu64_as_price_e(){
        test_place_order_edge_price(constants::max_u64())
    }

    #[test, expected_failure(abort_code = ::deepbook::order_info::EOrderInvalidPrice)]
    fun test_place_order_with_zero_as_price_e(){
        test_place_order_edge_price(0)
    }

    #[test]
    fun test_place_order_with_maxprice_ok(){
        test_place_order_edge_price(constants::max_price() - constants::max_price() % constants::tick_size())
    }

    #[test_only]
    public(package) fun setup_test(
        owner: address,
        test: &mut Scenario,
    ): ID {
        test.next_tx(owner);
        share_clock(test);
        share_registry_for_testing(test)
    }

    #[test_only]
    public(package) fun add_deep_price_point<BaseAsset, QuoteAsset, ReferenceBaseAsset, ReferenceQuoteAsset>(
        sender: address,
        target_pool_id: ID,
        reference_pool_id: ID,
        test: &mut Scenario,
    ){
        test.next_tx(sender);
        {
            let mut target_pool = test.take_shared_by_id<Pool<BaseAsset, QuoteAsset>>(target_pool_id);
            let reference_pool = test.take_shared_by_id<Pool<ReferenceBaseAsset, ReferenceQuoteAsset>>(reference_pool_id);
            let clock = test.take_shared<Clock>();
            pool::add_deep_price_point<BaseAsset, QuoteAsset, ReferenceBaseAsset, ReferenceQuoteAsset>(
                &mut target_pool,
                &reference_pool,
                &clock
            );
            return_shared(target_pool);
            return_shared(reference_pool);
            return_shared(clock);
        }
    }

    #[test_only]
    /// Set up a reference pool where Deep per base is 100
    public(package) fun setup_reference_pool<BaseAsset, QuoteAsset>(
        sender: address,
        registry_id: ID,
        balance_manager_id: ID,
        mid_price: u64,
        test: &mut Scenario,
    ): ID {
        let reference_pool_id = setup_pool_with_default_fees<BaseAsset, QuoteAsset>(
            sender,
            registry_id,
            true,
            test,
        );

        place_limit_order<BaseAsset, QuoteAsset>(
            sender,
            reference_pool_id,
            balance_manager_id,
            1,
            constants::no_restriction(),
            constants::self_matching_allowed(),
            mid_price - 80 * constants::float_scaling(),
            1 * constants::float_scaling(),
            true,
            true,
            constants::max_u64(),
            test,
        );

        place_limit_order<BaseAsset, QuoteAsset>(
            sender,
            reference_pool_id,
            balance_manager_id,
            1,
            constants::no_restriction(),
            constants::self_matching_allowed(),
            mid_price + 80 * constants::float_scaling(),
            1 * constants::float_scaling(),
            false,
            true,
            constants::max_u64(),
            test,
        );

        reference_pool_id
    }

    #[test_only]
    public(package) fun setup_pool_with_default_fees<BaseAsset, QuoteAsset>(
        sender: address,
        registry_id: ID,
        whitelisted_pool: bool,
        test: &mut Scenario,
    ): ID {
        let creation_fee = coin::mint_for_testing<DEEP>(constants::pool_creation_fee(), test.ctx());
        let stable_pool = false;
        setup_pool<BaseAsset, QuoteAsset>(
            sender,
            constants::tick_size(), // tick size
            constants::lot_size(), // lot size
            constants::min_size(), // min size
            registry_id,
            whitelisted_pool,
            stable_pool,
            creation_fee,
            test,
        )
    }

    #[test_only]
    public(package) fun setup_pool_with_stable_fees<BaseAsset, QuoteAsset>(
        sender: address,
        registry_id: ID,
        whitelisted_pool: bool,
        test: &mut Scenario,
    ): ID {
        let creation_fee = coin::mint_for_testing<DEEP>(constants::pool_creation_fee(), test.ctx());
        let stable_pool = true;
        setup_pool<BaseAsset, QuoteAsset>(
            sender,
            constants::tick_size(), // tick size
            constants::lot_size(), // lot size
            constants::min_size(), // min size
            registry_id,
            whitelisted_pool,
            stable_pool,
            creation_fee,
            test,
        )
    }

    #[test_only]
    public(package) fun setup_pool_with_default_fees_return_fee<BaseAsset, QuoteAsset>(
        sender: address,
        registry_id: ID,
        whitelisted_pool: bool,
        test: &mut Scenario,
    ): (ID, ID) {
        let creation_fee = coin::mint_for_testing<DEEP>(constants::pool_creation_fee(), test.ctx());
        let fee_id = object::id(&creation_fee);
        let stable_pool = false;
        let pool_id = setup_pool<BaseAsset, QuoteAsset>(
            sender,
            constants::tick_size(), // tick size
            constants::lot_size(), // lot size
            constants::min_size(), // min size
            registry_id,
            whitelisted_pool,
            stable_pool,
            creation_fee,
            test,
        );

        (pool_id, fee_id)
    }

    #[test_only]
    /// Place a limit order
    public(package) fun place_limit_order<BaseAsset, QuoteAsset>(
        trader: address,
        pool_id: ID,
        balance_manager_id: ID,
        client_order_id: u64,
        order_type: u8,
        self_matching_option: u8,
        price: u64,
        quantity: u64,
        is_bid: bool,
        pay_with_deep: bool,
        expire_timestamp: u64,
        test: &mut Scenario,
    ): OrderInfo {
        test.next_tx(trader);
        {
            let mut pool = test.take_shared_by_id<Pool<BaseAsset, QuoteAsset>>(pool_id);
            let clock = test.take_shared<Clock>();
            let mut balance_manager = test.take_shared_by_id<BalanceManager>(balance_manager_id);
            let trade_cap = test.take_from_sender<TradeCap>();
            let trade_proof = balance_manager.generate_proof_as_trader(&trade_cap, test.ctx());
            // let trade_proof = balance_manager.generate_proof_as_owner(test.ctx());

            // Place order in pool
            let order_info = pool.place_limit_order<BaseAsset, QuoteAsset>(
                &mut balance_manager,
                &trade_proof,
                client_order_id,
                order_type,
                self_matching_option,
                price,
                quantity,
                is_bid,
                pay_with_deep,
                expire_timestamp,
                &clock,
                test.ctx()
            );
            test.return_to_sender(trade_cap);
            return_shared(pool);
            return_shared(clock);
            return_shared(balance_manager);

            order_info
        }
    }

    #[test_only]
    /// Place an order
    public(package) fun place_market_order<BaseAsset, QuoteAsset>(
        trader: address,
        pool_id: ID,
        balance_manager_id: ID,
        client_order_id: u64,
        self_matching_option: u8,
        quantity: u64,
        is_bid: bool,
        pay_with_deep: bool,
        test: &mut Scenario,
    ): OrderInfo {
        test.next_tx(trader);
        {
            let mut pool = test.take_shared_by_id<Pool<BaseAsset, QuoteAsset>>(pool_id);
            let clock = test.take_shared<Clock>();
            let mut balance_manager = test.take_shared_by_id<BalanceManager>(balance_manager_id);
            let trade_proof = balance_manager.generate_proof_as_owner(test.ctx());

            // Place order in pool
            let order_info = pool.place_market_order<BaseAsset, QuoteAsset>(
                &mut balance_manager,
                &trade_proof,
                client_order_id,
                self_matching_option,
                quantity,
                is_bid,
                pay_with_deep,
                &clock,
                test.ctx()
            );
            return_shared(pool);
            return_shared(clock);
            return_shared(balance_manager);

            order_info
        }
    }

    #[test_only]
    /// Cancel an order
    public(package) fun cancel_order<BaseAsset, QuoteAsset>(
        sender: address,
        pool_id: ID,
        balance_manager_id: ID,
        order_id: u128,
        test: &mut Scenario,
    ) {
        test.next_tx(sender);
        {
            let mut pool = test.take_shared_by_id<Pool<BaseAsset, QuoteAsset>>(pool_id);
            let clock = test.take_shared<Clock>();
            let mut balance_manager = test.take_shared_by_id<BalanceManager>(balance_manager_id);
            let trade_proof = balance_manager.generate_proof_as_owner(test.ctx());

            pool.cancel_order<BaseAsset, QuoteAsset>(
                &mut balance_manager,
                &trade_proof,
                order_id,
                &clock,
                test.ctx()
            );
            return_shared(pool);
            return_shared(clock);
            return_shared(balance_manager);
        }
    }

    #[test_only]
    /// Set the time in the global clock to 1_000_000 + current_time
    public(package) fun set_time(
        current_time: u64,
        test: &mut Scenario,
    ) {
        test.next_tx(OWNER);
        {
            let mut clock = test.take_shared<Clock>();
            clock.set_for_testing(current_time + 1_000_000);
            return_shared(clock);
        };
    }

    #[test_only]
    public(package) fun modify_order<BaseAsset, QuoteAsset>(
        sender: address,
        pool_id: ID,
        balance_manager_id: ID,
        order_id: u128,
        new_quantity: u64,
        test: &mut Scenario,
    ) {
        test.next_tx(sender);
        {
            let mut pool = test.take_shared_by_id<Pool<BaseAsset, QuoteAsset>>(pool_id);
            let mut balance_manager = test.take_shared_by_id<BalanceManager>(balance_manager_id);
            let trade_cap = test.take_from_sender<TradeCap>();
            let trade_proof = balance_manager.generate_proof_as_trader(&trade_cap, test.ctx());
            let clock = test.take_shared<Clock>();

            pool.modify_order<BaseAsset, QuoteAsset>(
                &mut balance_manager,
                &trade_proof,
                order_id,
                new_quantity,
                &clock,
                test.ctx()
            );

            test.return_to_sender(trade_cap);
            return_shared(pool);
            return_shared(balance_manager);
            return_shared(clock);
        }
    }

<<<<<<< HEAD
    fun test_place_order_edge_price(
        price: u64,
    ){
        let mut test = begin(OWNER);
        let registry_id = setup_test(OWNER, &mut test);
        let balance_manager_id_alice = create_acct_and_share_with_funds(ALICE, 1000000 * constants::float_scaling(), &mut test);
        let pool_id = setup_pool_with_default_fees_and_reference_pool<SUI, USDC, SUI, DEEP>(ALICE, registry_id, balance_manager_id_alice, &mut test);

        let client_order_id = 1;
        let quantity = 1 * constants::float_scaling();
        let expire_timestamp = constants::max_u64();
        let pay_with_deep = true;

        place_limit_order<SUI, USDC>(
            ALICE,
            pool_id,
            balance_manager_id_alice,
            client_order_id,
            constants::no_restriction(),
            constants::self_matching_allowed(),
            price,
            quantity,
            false,
            pay_with_deep,
            expire_timestamp,
            &mut test,
        );

        end(test);
=======
    #[test_only]
    /// Get the time in the global clock
    public(package) fun get_time(
        test: &mut Scenario,
    ): u64 {
        test.next_tx(OWNER);
        {
            let clock = test.take_shared<Clock>();
            let time =clock.timestamp_ms();
            return_shared(clock);

            time
        }
>>>>>>> 493fdeda
    }

    /// Alice places a worse order
    /// Alice places 3 bid/ask orders with at price 1
    /// Alice matches the order with an ask/bid order at price 1
    /// The first order should be matched because of queue priority
    /// Process is repeated with a third order
    fun test_queue_priority(
        is_bid: bool,
    ){
        let mut test = begin(OWNER);
        let registry_id = setup_test(OWNER, &mut test);
        let balance_manager_id_alice = create_acct_and_share_with_funds(ALICE, 1000000 * constants::float_scaling(), &mut test);
        let pool_id = setup_pool_with_default_fees_and_reference_pool<SUI, USDC, SUI, DEEP>(ALICE, registry_id, balance_manager_id_alice, &mut test);

        let client_order_id = 1;
        let price = 2 * constants::float_scaling();
        let worse_price = if (is_bid) {
            1 * constants::float_scaling()
        } else {
            3 * constants::float_scaling()
        };
        let quantity = 1 * constants::float_scaling();
        let expire_timestamp = constants::max_u64();
        let pay_with_deep = true;

        let order_info_worse = place_limit_order<SUI, USDC>(
            ALICE,
            pool_id,
            balance_manager_id_alice,
            client_order_id,
            constants::no_restriction(),
            constants::self_matching_allowed(),
            worse_price,
            quantity,
            is_bid,
            pay_with_deep,
            expire_timestamp,
            &mut test,
        );

        place_limit_order<SUI, USDC>(
            ALICE,
            pool_id,
            balance_manager_id_alice,
            client_order_id,
            constants::no_restriction(),
            constants::self_matching_allowed(),
            price,
            quantity,
            is_bid,
            pay_with_deep,
            expire_timestamp,
            &mut test,
        );

        let order_info_2 = place_limit_order<SUI, USDC>(
            ALICE,
            pool_id,
            balance_manager_id_alice,
            client_order_id,
            constants::no_restriction(),
            constants::self_matching_allowed(),
            price,
            quantity,
            is_bid,
            pay_with_deep,
            expire_timestamp,
            &mut test,
        );

        let order_info_3 = place_limit_order<SUI, USDC>(
            ALICE,
            pool_id,
            balance_manager_id_alice,
            client_order_id,
            constants::no_restriction(),
            constants::self_matching_allowed(),
            price,
            quantity,
            is_bid,
            pay_with_deep,
            expire_timestamp,
            &mut test,
        );

        // Alice places limit order at price 1 for matching
        place_limit_order<SUI, USDC>(
            ALICE,
            pool_id,
            balance_manager_id_alice,
            client_order_id,
            constants::no_restriction(),
            constants::self_matching_allowed(),
            price,
            quantity,
            !is_bid,
            pay_with_deep,
            expire_timestamp,
            &mut test,
        );

        borrow_and_verify_book_order<SUI, USDC>(
            pool_id,
            order_info_2.order_id(),
            is_bid,
            client_order_id,
            quantity,
            0,
            order_info_2.order_deep_price().deep_per_asset(),
            test.ctx().epoch(),
            constants::live(),
            expire_timestamp,
            &mut test,
        );

        borrow_and_verify_book_order<SUI, USDC>(
            pool_id,
            order_info_3.order_id(),
            is_bid,
            client_order_id,
            quantity,
            0,
            order_info_3.order_deep_price().deep_per_asset(),
            test.ctx().epoch(),
            constants::live(),
            expire_timestamp,
            &mut test,
        );

        borrow_and_verify_book_order<SUI, USDC>(
            pool_id,
            order_info_worse.order_id(),
            is_bid,
            client_order_id,
            quantity,
            0,
            order_info_3.order_deep_price().deep_per_asset(),
            test.ctx().epoch(),
            constants::live(),
            expire_timestamp,
            &mut test,
        );

        // Alice places limit order at price 1 for matching
        place_limit_order<SUI, USDC>(
            ALICE,
            pool_id,
            balance_manager_id_alice,
            client_order_id,
            constants::no_restriction(),
            constants::self_matching_allowed(),
            price,
            quantity,
            !is_bid,
            pay_with_deep,
            expire_timestamp,
            &mut test,
        );

        borrow_and_verify_book_order<SUI, USDC>(
            pool_id,
            order_info_3.order_id(),
            is_bid,
            client_order_id,
            quantity,
            0,
            order_info_3.order_deep_price().deep_per_asset(),
            test.ctx().epoch(),
            constants::live(),
            expire_timestamp,
            &mut test,
        );

        borrow_and_verify_book_order<SUI, USDC>(
            pool_id,
            order_info_worse.order_id(),
            is_bid,
            client_order_id,
            quantity,
            0,
            order_info_worse.order_deep_price().deep_per_asset(),
            test.ctx().epoch(),
            constants::live(),
            expire_timestamp,
            &mut test,
        );

        end(test);
    }

    fun test_modify_order(
        original_quantity: u64,
        new_quantity: u64,
        filled_quantity: u64,
        is_bid: bool,
    ){
        let mut test = begin(OWNER);
        let registry_id = setup_test(OWNER, &mut test);
        let balance_manager_id_alice = create_acct_and_share_with_funds(ALICE, 1000000 * constants::float_scaling(), &mut test);
        let pool_id = setup_pool_with_default_fees_and_reference_pool<SUI, USDC, SUI, DEEP>(ALICE, registry_id, balance_manager_id_alice, &mut test);

        let client_order_id = 1;
        let base_price = 2 * constants::float_scaling();
        let expire_timestamp = constants::max_u64();
        let pay_with_deep = true;

        let order_info = place_limit_order<SUI, USDC>(
            ALICE,
            pool_id,
            balance_manager_id_alice,
            client_order_id,
            constants::no_restriction(),
            constants::self_matching_allowed(),
            base_price,
            original_quantity,
            is_bid,
            pay_with_deep,
            expire_timestamp,
            &mut test,
        );

        if (filled_quantity > 0) {
            place_limit_order<SUI, USDC>(
                ALICE,
                pool_id,
                balance_manager_id_alice,
                client_order_id,
                constants::no_restriction(),
                constants::self_matching_allowed(),
                base_price,
                filled_quantity,
                !is_bid,
                pay_with_deep,
                expire_timestamp,
                &mut test,
            );
        };

        modify_order<SUI, USDC>(
            ALICE,
            pool_id,
            balance_manager_id_alice,
            order_info.order_id(),
            new_quantity,
            &mut test,
        );

        borrow_and_verify_book_order<SUI, USDC>(
            pool_id,
            order_info.order_id(),
            is_bid,
            client_order_id,
            new_quantity,
            0,
            order_info.order_deep_price().deep_per_asset(),
            test.ctx().epoch(),
            constants::live(),
            expire_timestamp,
            &mut test,
        );

        end(test);
    }

    fun test_get_pool_id_by_asset(){
        let mut test = begin(OWNER);
        let registry_id = setup_test(OWNER, &mut test);
        let pool_id_1 = setup_pool_with_default_fees<SUI, USDC>(OWNER, registry_id, false, &mut test);
        let pool_id_2 = setup_pool_with_default_fees<SPAM, USDC>(OWNER, registry_id, false, &mut test);
        let pool_id_1_returned = get_pool_id_by_asset<SUI, USDC>(registry_id, &mut test);
        let pool_id_2_returned = get_pool_id_by_asset<SPAM, USDC>(registry_id, &mut test);

        assert!(pool_id_1 == pool_id_1_returned, constants::e_incorrect_pool_id());
        assert!(pool_id_2 == pool_id_2_returned, constants::e_incorrect_pool_id());
        end(test);
    }

    fun get_pool_id_by_asset<BaseAsset, QuoteAsset>(
        registry_id: ID,
        test: &mut Scenario,
    ): ID {
        test.next_tx(OWNER);
        {
            let registry = test.take_shared_by_id<Registry>(registry_id);
            let pool_id = pool::get_pool_id_by_asset<BaseAsset, QuoteAsset>(&registry);
            return_shared(registry);

            pool_id
        }
    }

    fun test_unregister_pool(
        unregister: bool,
    ){
        let mut test = begin(OWNER);
        let registry_id = setup_test(OWNER, &mut test);
        setup_pool_with_default_fees<SUI, USDC>(OWNER, registry_id, false, &mut test);
        if (unregister) {
            unregister_pool<SUI, USDC>(registry_id, &mut test);
        };
        setup_pool_with_default_fees<SUI, USDC>(OWNER, registry_id, false, &mut test);

        end(test);
    }

    fun unregister_pool<BaseAsset, QuoteAsset>(
        registry_id: ID,
        test: &mut Scenario,
    ) {
        test.next_tx(OWNER);
        {
            let admin_cap = registry::get_admin_cap_for_testing(test.ctx());
            let mut registry = test.take_shared_by_id<Registry>(registry_id);

            pool::unregister_pool_admin<BaseAsset, QuoteAsset>(&mut registry, &admin_cap);
            return_shared(registry);
            test_utils::destroy(admin_cap);
        }
    }

    fun setup_pool_with_default_fees_and_reference_pool<BaseAsset, QuoteAsset, ReferenceBaseAsset, ReferenceQuoteAsset>(
        sender: address,
        registry_id: ID,
        balance_manager_id: ID,
        test: &mut Scenario,
    ): ID {
        let target_pool_id = setup_pool_with_default_fees<BaseAsset, QuoteAsset>(
            OWNER,
            registry_id,
            false,
            test,
        );
        let reference_pool_id = setup_reference_pool<ReferenceBaseAsset, ReferenceQuoteAsset>(
            sender,
            registry_id,
            balance_manager_id,
            100 * constants::float_scaling(),
            test,
        );
        set_time(0, test);
        add_deep_price_point<BaseAsset, QuoteAsset, ReferenceBaseAsset, ReferenceQuoteAsset>(
            sender,
            target_pool_id,
            reference_pool_id,
            test,
        );

        target_pool_id
    }

    fun setup_pool_with_stable_fees_and_reference_pool<BaseAsset, QuoteAsset, ReferenceBaseAsset, ReferenceQuoteAsset>(
        sender: address,
        registry_id: ID,
        balance_manager_id: ID,
        test: &mut Scenario,
    ): ID {
        let target_pool_id = setup_pool_with_stable_fees<BaseAsset, QuoteAsset>(
            OWNER,
            registry_id,
            false,
            test,
        );
        let reference_pool_id = setup_reference_pool<ReferenceBaseAsset, ReferenceQuoteAsset>(
            sender,
            registry_id,
            balance_manager_id,
            100 * constants::float_scaling(),
            test,
        );
        set_time(0, test);
        add_deep_price_point<BaseAsset, QuoteAsset, ReferenceBaseAsset, ReferenceQuoteAsset>(
            sender,
            target_pool_id,
            reference_pool_id,
            test,
        );

        target_pool_id
    }

    /// Alice places a bid order, Bob places a swap_exact_amount order
    /// Make sure the assets returned to Bob are correct
    /// When swap is not fully filled, assets are returned correctly
    /// Make sure expired orders are skipped over
    fun test_swap_exact_not_fully_filled(
        is_bid: bool,
    ) {
        let mut test = begin(OWNER);
        let registry_id = setup_test(OWNER, &mut test);
        let balance_manager_id_alice = create_acct_and_share_with_funds(ALICE, 1000000 * constants::float_scaling(), &mut test);
        let pool_id = setup_pool_with_default_fees_and_reference_pool<SUI, USDC, SUI, DEEP>(ALICE, registry_id, balance_manager_id_alice, &mut test);

        let alice_client_order_id = 1;
        let alice_price = 3 * constants::float_scaling();
        let alice_quantity = 2 * constants::float_scaling();
        let expired_price = if (is_bid) {
            3 * constants::float_scaling()
        } else {
            1 * constants::float_scaling()
        };
        let expire_timestamp = constants::max_u64();
        let expire_timestamp_e = get_time(&mut test) + 100;
        let pay_with_deep = true;
        let residual = constants::lot_size() - 1;

        place_limit_order<SUI, USDC>(
            ALICE,
            pool_id,
            balance_manager_id_alice,
            alice_client_order_id,
            constants::no_restriction(),
            constants::self_matching_allowed(),
            alice_price,
            alice_quantity,
            is_bid,
            pay_with_deep,
            expire_timestamp,
            &mut test,
        );

        place_limit_order<SUI, USDC>(
            ALICE,
            pool_id,
            balance_manager_id_alice,
            alice_client_order_id,
            constants::no_restriction(),
            constants::self_matching_allowed(),
            expired_price,
            alice_quantity,
            is_bid,
            pay_with_deep,
            expire_timestamp_e,
            &mut test,
        );

        set_time(200, &mut test);

        let base_in = if (is_bid) {
            4 * constants::float_scaling() + residual
        } else {
            0
        };
        let quote_in = if (is_bid) {
            0
        } else {
            8 * constants::float_scaling() + 3 * residual
        };
        let deep_in = 2 * math::mul(constants::deep_multiplier(), constants::taker_fee()) + residual;

        let (base, quote, deep_required) = get_quantity_out<SUI, USDC>(
            pool_id,
            base_in,
            quote_in,
            &mut test,
        );

        let (base_2, quote_2, deep_required_2) = if (is_bid) {
            get_quote_quantity_out<SUI, USDC>(
                pool_id,
                base_in,
                &mut test,
            )
        } else {
            get_base_quantity_out<SUI, USDC>(
                pool_id,
                quote_in,
                &mut test,
            )
        };

        let (base_out, quote_out, deep_out) =
            if (is_bid) {
                place_swap_exact_base_for_quote<SUI, USDC>(
                    pool_id,
                    BOB,
                    base_in,
                    deep_in,
                    &mut test,
                )
            } else {
                place_swap_exact_quote_for_base<SUI, USDC>(
                    pool_id,
                    BOB,
                    quote_in,
                    deep_in,
                    &mut test,
                )
            };

        if (is_bid) {
            assert!(base_out.value() == 2 * constants::float_scaling() + residual, constants::e_order_info_mismatch());
            assert!(quote_out.value() == 6 * constants::float_scaling(), constants::e_order_info_mismatch());
        } else {
            assert!(base_out.value() == 2 * constants::float_scaling(), constants::e_order_info_mismatch());
            assert!(quote_out.value() == 2 * constants::float_scaling() + 3 * residual, constants::e_order_info_mismatch());
        };

        assert!(deep_out.value() == residual, constants::e_order_info_mismatch());
        assert!(base == base_2 && base == base_out.value(), constants::e_order_info_mismatch());
        assert!(quote == quote_2 && quote == quote_out.value(), constants::e_order_info_mismatch());
        assert!(deep_required == deep_required_2 && deep_required == deep_in - deep_out.value(), constants::e_order_info_mismatch());

        base_out.burn_for_testing();
        quote_out.burn_for_testing();
        deep_out.burn_for_testing();

        end(test);
    }

    /// Test getting the mid price of the order book
    /// Expired orders are skipped
    fun test_mid_price() {
        let mut test = begin(OWNER);
        let registry_id = setup_test(OWNER, &mut test);
        let balance_manager_id_alice = create_acct_and_share_with_funds(ALICE, 1000000 * constants::float_scaling(), &mut test);
        let pool_id = setup_pool_with_default_fees_and_reference_pool<SUI, USDC, SUI, DEEP>(ALICE, registry_id, balance_manager_id_alice, &mut test);

        let client_order_id = 1;
        let price_bid_1 = 1 * constants::float_scaling();
        let price_bid_best = 2 * constants::float_scaling();
        let price_bid_expired = 2_200_000_000;
        let price_ask_1 = 6 * constants::float_scaling();
        let price_ask_best = 5 * constants::float_scaling();
        let price_ask_expired = 3_200_000_000;
        let quantity = 1 * constants::float_scaling();
        let expire_timestamp = constants::max_u64();
        let expire_timestamp_e = get_time(&mut test) + 100;
        let pay_with_deep = true;
        let is_bid = true;

        place_limit_order<SUI, USDC>(
            ALICE,
            pool_id,
            balance_manager_id_alice,
            client_order_id,
            constants::no_restriction(),
            constants::self_matching_allowed(),
            price_bid_1,
            quantity,
            is_bid,
            pay_with_deep,
            expire_timestamp,
            &mut test,
        );

        place_limit_order<SUI, USDC>(
            ALICE,
            pool_id,
            balance_manager_id_alice,
            client_order_id,
            constants::no_restriction(),
            constants::self_matching_allowed(),
            price_bid_best,
            quantity,
            is_bid,
            pay_with_deep,
            expire_timestamp,
            &mut test,
        );

        place_limit_order<SUI, USDC>(
            ALICE,
            pool_id,
            balance_manager_id_alice,
            client_order_id,
            constants::no_restriction(),
            constants::self_matching_allowed(),
            price_bid_expired,
            quantity,
            is_bid,
            pay_with_deep,
            expire_timestamp_e,
            &mut test,
        );

        place_limit_order<SUI, USDC>(
            ALICE,
            pool_id,
            balance_manager_id_alice,
            client_order_id,
            constants::no_restriction(),
            constants::self_matching_allowed(),
            price_ask_1,
            quantity,
            !is_bid,
            pay_with_deep,
            expire_timestamp,
            &mut test,
        );

        place_limit_order<SUI, USDC>(
            ALICE,
            pool_id,
            balance_manager_id_alice,
            client_order_id,
            constants::no_restriction(),
            constants::self_matching_allowed(),
            price_ask_best,
            quantity,
            !is_bid,
            pay_with_deep,
            expire_timestamp,
            &mut test,
        );

        place_limit_order<SUI, USDC>(
            ALICE,
            pool_id,
            balance_manager_id_alice,
            client_order_id,
            constants::no_restriction(),
            constants::self_matching_allowed(),
            price_ask_expired,
            quantity,
            !is_bid,
            pay_with_deep,
            expire_timestamp_e,
            &mut test,
        );

        let expected_mid_price = (price_bid_expired + price_ask_expired) / 2;
        assert!(get_mid_price<SUI, USDC>(pool_id, &mut test) == expected_mid_price, constants::e_incorrect_mid_price());

        set_time(200, &mut test);
        let expected_mid_price = (price_bid_best + price_ask_best) / 2;
        assert!(get_mid_price<SUI, USDC>(pool_id, &mut test) == expected_mid_price, constants::e_incorrect_mid_price());

        end(test);
    }

    /// Places 3 orders at price 1, 2, 3 with quantity 1
    /// Market order of quantity 1.5 should fill one order completely, one partially, and one not at all
    /// Order 3 is fully filled for bid orders then ask market order
    /// Order 1 is fully filled for ask orders then bid market order
    /// Order 2 is partially filled for both
    fun test_market_order(
        is_bid: bool,
    ) {
        let mut test = begin(OWNER);
        let registry_id = setup_test(OWNER, &mut test);
        let balance_manager_id_alice = create_acct_and_share_with_funds(ALICE, 1000000 * constants::float_scaling(), &mut test);
        let pool_id = setup_pool_with_default_fees_and_reference_pool<SUI, USDC, SUI, DEEP>(ALICE, registry_id, balance_manager_id_alice, &mut test);

        let client_order_id = 1;
        let base_price = constants::float_scaling();
        let quantity = 1 * constants::float_scaling();
        let expire_timestamp = constants::max_u64();
        let pay_with_deep = true;
        let mut i = 0;
        let num_orders = 3;
        let partial_order_client_id = 2;
        let full_order_client_id = if (is_bid) {
            1
        } else {
            3
        };
        let mut partial_order_id = 0;
        let mut full_order_id = 0;

        while (i < num_orders) {
            let order_info = place_limit_order<SUI, USDC>(
                ALICE,
                pool_id,
                balance_manager_id_alice,
                client_order_id + i,
                constants::no_restriction(),
                constants::self_matching_allowed(),
                (client_order_id + i) * base_price,
                quantity,
                is_bid,
                pay_with_deep,
                expire_timestamp,
                &mut test,
            );
            if (order_info.client_order_id() == full_order_client_id) {
                full_order_id = order_info.order_id();
            };
            if (order_info.client_order_id() == partial_order_client_id) {
                partial_order_id = order_info.order_id();
            };
            i = i + 1;
        };

        let client_order_id = num_orders + 1;
        let fee_is_deep = true;
        let quantity_2 = 1_500_000_000;
        let price = if (is_bid) {
            constants::min_price()
        } else {
            constants::max_price()
        };

        let order_info = place_market_order<SUI, USDC>(
            ALICE,
            pool_id,
            balance_manager_id_alice,
            client_order_id,
            constants::self_matching_allowed(),
            quantity_2,
            !is_bid,
            pay_with_deep,
            &mut test,
        );

        let current_time = get_time(&mut test);
        let cumulative_quote_quantity = if (is_bid) {
            4_000_000_000
        } else {
            2_000_000_000
        };

        verify_order_info(
            &order_info,
            client_order_id,
            price,
            quantity_2,
            quantity_2,
            cumulative_quote_quantity,
            math::mul(
                quantity_2,
                math::mul(
                    constants::taker_fee(),
                    constants::deep_multiplier())
            ),
            fee_is_deep,
            constants::filled(),
            current_time,
        );

        borrow_and_verify_book_order<SUI, USDC>(
            pool_id,
            partial_order_id,
            is_bid,
            partial_order_client_id,
            quantity,
            500_000_000,
            constants::deep_multiplier(),
            0,
            constants::partially_filled(),
            constants::max_u64(),
            &mut test,
        );

        borrow_and_verify_book_order<SUI, USDC>(
            pool_id,
            full_order_id,
            is_bid,
            full_order_client_id,
            quantity,
            0,
            constants::deep_multiplier(),
            0,
            constants::live(),
            constants::max_u64(),
            &mut test,
        );

        end(test);
    }

    /// Test crossing num_orders orders with a single order
    /// Should be filled with the num_orders orders, with correct quantities
    /// Quantity of 1 for the first num_orders orders, quantity of num_orders for the last order
    fun test_crossing_multiple(
        is_bid: bool,
        num_orders: u64,
    ) {
        let mut test = begin(OWNER);
        let registry_id = setup_test(OWNER, &mut test);
        let balance_manager_id_alice = create_acct_and_share_with_funds(ALICE, 1000000 * constants::float_scaling(), &mut test);
        let pool_id = setup_pool_with_default_fees_and_reference_pool<SUI, USDC, SUI, DEEP>(ALICE, registry_id, balance_manager_id_alice, &mut test);

        let client_order_id = 1;
        let price = 2 * constants::float_scaling();
        let quantity = 1 * constants::float_scaling();
        let expire_timestamp = constants::max_u64();
        let pay_with_deep = true;

        let mut i = 0;
        while (i < num_orders) {
            place_limit_order<SUI, USDC>(
                ALICE,
                pool_id,
                balance_manager_id_alice,
                client_order_id,
                constants::no_restriction(),
                constants::self_matching_allowed(),
                price,
                quantity,
                is_bid,
                pay_with_deep,
                expire_timestamp,
                &mut test,
            );
            i = i + 1;
        };

        let client_order_id = 3;
        let price = if (is_bid) {
            1 * constants::float_scaling()
        } else {
            3 * constants::float_scaling()
        };

        let order_info = place_limit_order<SUI, USDC>(
            ALICE,
            pool_id,
            balance_manager_id_alice,
            client_order_id,
            constants::no_restriction(),
            constants::self_matching_allowed(),
            price,
            num_orders * quantity,
            !is_bid,
            pay_with_deep,
            expire_timestamp,
            &mut test,
        );

        verify_order_info(
            &order_info,
            client_order_id,
            price,
            num_orders * quantity,
            num_orders * quantity,
            2 * num_orders * quantity,
            num_orders * math::mul(constants::taker_fee(), constants::deep_multiplier()),
            true,
            constants::filled(),
            expire_timestamp,
        );

        end(test);
    }

    /// Test fill or kill order that crosses with an order that's smaller in quantity
    /// Should error with EFOKOrderCannotBeFullyFilled if order cannot be fully filled
    /// Should fill correctly if order can be fully filled
    /// First order has quantity 1, second order has quantity 2 for incorrect fill
    /// First two orders have quantity 1, third order is quantity 2 for correct fill
    fun test_fill_or_kill(
        is_bid: bool,
        order_can_be_filled: bool,
    ) {
        let mut test = begin(OWNER);
        let registry_id = setup_test(OWNER, &mut test);
        let balance_manager_id_alice = create_acct_and_share_with_funds(ALICE, 1000000 * constants::float_scaling(), &mut test);
        let pool_id = setup_pool_with_default_fees_and_reference_pool<SUI, USDC, SUI, DEEP>(ALICE, registry_id, balance_manager_id_alice, &mut test);

        let client_order_id = 1;
        let price = 2 * constants::float_scaling();
        let quantity = 1 * constants::float_scaling();
        let expire_timestamp = constants::max_u64();
        let pay_with_deep = true;
        let quantity_multiplier = 2;
        let mut num_orders = if (order_can_be_filled) {
            quantity_multiplier
        } else {
            1
        };

        while (num_orders > 0) {
            place_limit_order<SUI, USDC>(
                ALICE,
                pool_id,
                balance_manager_id_alice,
                client_order_id,
                constants::no_restriction(),
                constants::self_matching_allowed(),
                price,
                quantity,
                is_bid,
                pay_with_deep,
                expire_timestamp,
                &mut test,
            );
            num_orders = num_orders - 1;
        };

        // Place a second order that crosses with the first i orders
        let client_order_id = 2;
        let price = if (is_bid) {
            1 * constants::float_scaling()
        } else {
            3 * constants::float_scaling()
        };

        let order_info = place_limit_order<SUI, USDC>(
            ALICE,
            pool_id,
            balance_manager_id_alice,
            client_order_id,
            constants::fill_or_kill(),
            constants::self_matching_allowed(),
            price,
            quantity_multiplier * quantity,
            !is_bid,
            pay_with_deep,
            expire_timestamp,
            &mut test,
        );

        verify_order_info(
            &order_info,
            client_order_id,
            price,
            quantity_multiplier * quantity,
            quantity_multiplier * quantity,
            2 * quantity_multiplier * quantity,
            quantity_multiplier * math::mul(constants::taker_fee(), constants::deep_multiplier()),
            true,
            constants::filled(),
            expire_timestamp,
        );

        end(test);
    }

    /// Test post only order that crosses with another order
    /// Should error with EPOSTOrderCrossesOrderbook
    fun test_post_only(
        is_bid: bool,
        crosses_order: bool,
    ) {
        let mut test = begin(OWNER);
        let registry_id = setup_test(OWNER, &mut test);
        let balance_manager_id_alice = create_acct_and_share_with_funds(ALICE, 1000000 * constants::float_scaling(), &mut test);
        let pool_id = setup_pool_with_default_fees_and_reference_pool<SUI, USDC, SUI, DEEP>(ALICE, registry_id, balance_manager_id_alice, &mut test);

        let client_order_id = 1;
        let order_type = constants::post_only();
        let price = 2 * constants::float_scaling();
        let quantity = 1 * constants::float_scaling();
        let expire_timestamp = constants::max_u64();
        let pay_with_deep = true;

        place_limit_order<SUI, USDC>(
            ALICE,
            pool_id,
            balance_manager_id_alice,
            client_order_id,
            order_type,
            constants::self_matching_allowed(),
            price,
            quantity,
            is_bid,
            pay_with_deep,
            expire_timestamp,
            &mut test,
        );

        // Place a second order that crosses with the first order
        let client_order_id = 2;
        let price = if ((is_bid && crosses_order) || (!is_bid && !crosses_order)) {
            1 * constants::float_scaling()
        } else {
            3 * constants::float_scaling()
        };

        place_limit_order<SUI, USDC>(
            ALICE,
            pool_id,
            balance_manager_id_alice,
            client_order_id,
            order_type,
            constants::self_matching_allowed(),
            price,
            quantity,
            !is_bid,
            pay_with_deep,
            expire_timestamp,
            &mut test,
        );

        end(test);
    }

    #[test, expected_failure(abort_code = ::deepbook::order_info::EInvalidOrderType)]
    /// placing an order > MAX_RESTRICTIONS should fail
    fun place_order_max_restrictions_e() {
        let mut test = begin(OWNER);
        let registry_id = setup_test(OWNER, &mut test);
        let balance_manager_id_alice = create_acct_and_share_with_funds(ALICE, 1000000 * constants::float_scaling(), &mut test);
        let pool_id = setup_pool_with_default_fees_and_reference_pool<SUI, USDC, SUI, DEEP>(ALICE, registry_id, balance_manager_id_alice, &mut test);
        let client_order_id = 1;
        let order_type = constants::max_restriction() + 1;
        let price = 2 * constants::float_scaling();
        let quantity = 1 * constants::float_scaling();
        let expire_timestamp = constants::max_u64();
        let pay_with_deep = true;

        place_limit_order<SUI, USDC>(
            ALICE,
            pool_id,
            balance_manager_id_alice,
            client_order_id,
            order_type,
            constants::self_matching_allowed(),
            price,
            quantity,
            true,
            pay_with_deep,
            expire_timestamp,
            &mut test,
        );
        end(test);
    }

    #[test, expected_failure(abort_code = ::deepbook::big_vector::ENotFound)]
    /// Trying to cancel a cancelled order should fail
    fun place_and_cancel_order_empty_e() {
        let mut test = begin(OWNER);
        let registry_id = setup_test(OWNER, &mut test);
        let balance_manager_id_alice = create_acct_and_share_with_funds(ALICE, 1000000 * constants::float_scaling(), &mut test);
        let pool_id = setup_pool_with_default_fees_and_reference_pool<SUI, USDC, SUI, DEEP>(ALICE, registry_id, balance_manager_id_alice, &mut test);

        let client_order_id = 1;
        let order_type = constants::no_restriction();
        let price = 2 * constants::float_scaling();
        let alice_quantity = 1 * constants::float_scaling();
        let expire_timestamp = constants::max_u64();
        let is_bid = true;
        let pay_with_deep = true;

        let placed_order_id = place_limit_order<SUI, USDC>(
            ALICE,
            pool_id,
            balance_manager_id_alice,
            client_order_id, // client_order_id
            order_type,
            constants::self_matching_allowed(),
            price, // price
            alice_quantity, // quantity
            is_bid,
            pay_with_deep,
            expire_timestamp, // no expiration
            &mut test,
        ).order_id();
        cancel_order<SUI, USDC>(
            ALICE,
            pool_id,
            balance_manager_id_alice,
            placed_order_id,
            &mut test
        );
        cancel_order<SUI, USDC>(
            ALICE,
            pool_id,
            balance_manager_id_alice,
            placed_order_id,
            &mut test
        );
        end(test);
    }

    #[test, expected_failure(abort_code = ::deepbook::order_info::EInvalidExpireTimestamp)]
    /// Trying to place an order that's expiring should fail
    fun place_order_expired_order_skipped() {
        let mut test = begin(OWNER);
        let registry_id = setup_test(OWNER, &mut test);
        let balance_manager_id_alice = create_acct_and_share_with_funds(ALICE, 1000000 * constants::float_scaling(), &mut test);
        let pool_id = setup_pool_with_default_fees_and_reference_pool<SUI, USDC, SUI, DEEP>(ALICE, registry_id, balance_manager_id_alice, &mut test);
        set_time(100, &mut test);

        let client_order_id = 1;
        let order_type = constants::no_restriction();
        let price = 2 * constants::float_scaling();
        let quantity = 1 * constants::float_scaling();
        let expire_timestamp = 0;
        let is_bid = true;
        let pay_with_deep = true;

        place_limit_order<SUI, USDC>(
            ALICE,
            pool_id,
            balance_manager_id_alice,
            client_order_id,
            order_type,
            constants::self_matching_allowed(),
            price,
            quantity,
            is_bid,
            pay_with_deep,
            expire_timestamp,
            &mut test,
        );
        end(test);
    }

    fun test_cancel_all_orders(
        is_bid: bool,
    ) {
        let mut test = begin(OWNER);
        let registry_id = setup_test(OWNER, &mut test);
        let balance_manager_id_alice = create_acct_and_share_with_funds(ALICE, 1000000 * constants::float_scaling(), &mut test);
        let pool_id = setup_pool_with_default_fees_and_reference_pool<SUI, USDC, SUI, DEEP>(ALICE, registry_id, balance_manager_id_alice, &mut test);

        let client_order_id = 1;
        let order_type = constants::no_restriction();
        let price = 2 * constants::float_scaling();
        let quantity = 1 * constants::float_scaling();
        let expire_timestamp = constants::max_u64();
        let pay_with_deep = true;

        let order_info_1 = place_limit_order<SUI, USDC>(
            ALICE,
            pool_id,
            balance_manager_id_alice,
            client_order_id,
            order_type,
            constants::self_matching_allowed(),
            price,
            quantity,
            is_bid,
            pay_with_deep,
            expire_timestamp,
            &mut test,
        );

        let client_order_id = 2;

        let order_info_2 = place_limit_order<SUI, USDC>(
            ALICE,
            pool_id,
            balance_manager_id_alice,
            client_order_id,
            order_type,
            constants::self_matching_allowed(),
            price,
            quantity,
            is_bid,
            pay_with_deep,
            expire_timestamp,
            &mut test,
        );

        borrow_order_ok<SUI, USDC>(
            pool_id,
            order_info_1.order_id(),
            &mut test,
        );

        borrow_order_ok<SUI, USDC>(
            pool_id,
            order_info_2.order_id(),
            &mut test,
        );

        cancel_all_orders<SUI, USDC>(
            pool_id,
            ALICE,
            balance_manager_id_alice,
            &mut test
        );

        borrow_order_ok<SUI, USDC>(
            pool_id,
            order_info_1.order_id(),
            &mut test,
        );
        end(test);
    }

    /// Alice places a bid order, Bob places a swap_exact_amount order
    /// Make sure the assets returned to Bob are correct
    /// Make sure expired orders are skipped over
    fun test_swap_exact_amount(
        is_bid: bool,
    ) {
        let mut test = begin(OWNER);
        let registry_id = setup_test(OWNER, &mut test);
        let balance_manager_id_alice = create_acct_and_share_with_funds(ALICE, 1000000 * constants::float_scaling(), &mut test);
        let pool_id = setup_pool_with_default_fees_and_reference_pool<SUI, USDC, SUI, DEEP>(ALICE, registry_id, balance_manager_id_alice, &mut test);

        let alice_client_order_id = 1;
        let alice_price = 2 * constants::float_scaling();
        let alice_quantity = 2 * constants::float_scaling();
        let expired_price = if (is_bid) {
            3 * constants::float_scaling()
        } else {
            1 * constants::float_scaling()
        };
        let expire_timestamp = constants::max_u64();
        let expire_timestamp_e = get_time(&mut test) + 100;
        let pay_with_deep = true;
        let residual = constants::lot_size() - 1;

        place_limit_order<SUI, USDC>(
            ALICE,
            pool_id,
            balance_manager_id_alice,
            alice_client_order_id,
            constants::no_restriction(),
            constants::self_matching_allowed(),
            alice_price,
            alice_quantity,
            is_bid,
            pay_with_deep,
            expire_timestamp,
            &mut test,
        );

        place_limit_order<SUI, USDC>(
            ALICE,
            pool_id,
            balance_manager_id_alice,
            alice_client_order_id,
            constants::no_restriction(),
            constants::self_matching_allowed(),
            expired_price,
            alice_quantity,
            is_bid,
            pay_with_deep,
            expire_timestamp_e,
            &mut test,
        );

        set_time(200, &mut test);

        let base_in = if (is_bid) {
            1 * constants::float_scaling() + residual
        } else {
            0
        };
        let quote_in = if (is_bid) {
            0
        } else {
            2 * constants::float_scaling() + 2 * residual
        };
        let deep_in = math::mul(constants::deep_multiplier(), constants::taker_fee()) + residual;

        let (base, quote, deep_required) = get_quantity_out<SUI, USDC>(
            pool_id,
            base_in,
            quote_in,
            &mut test,
        );

        let (base_2, quote_2, deep_required_2) = if (is_bid) {
            get_quote_quantity_out<SUI, USDC>(
                pool_id,
                base_in,
                &mut test,
            )
        } else {
            get_base_quantity_out<SUI, USDC>(
                pool_id,
                quote_in,
                &mut test,
            )
        };

        let (base_out, quote_out, deep_out) =
            if (is_bid) {
                place_swap_exact_base_for_quote<SUI, USDC>(
                    pool_id,
                    BOB,
                    base_in,
                    deep_in,
                    &mut test,
                )
            } else {
                place_swap_exact_quote_for_base<SUI, USDC>(
                    pool_id,
                    BOB,
                    quote_in,
                    deep_in,
                    &mut test,
                )
            };

        if (is_bid) {
            assert!(base_out.value() == residual, constants::e_order_info_mismatch());
            assert!(quote_out.value() == 2 * constants::float_scaling(), constants::e_order_info_mismatch());
        } else {
            assert!(base_out.value() == 1 * constants::float_scaling(), constants::e_order_info_mismatch());
            assert!(quote_out.value() == 2 * residual, constants::e_order_info_mismatch());
        };

        assert!(deep_out.value() == residual, constants::e_order_info_mismatch());
        assert!(base == base_2 && base == base_out.value(), constants::e_order_info_mismatch());
        assert!(quote == quote_2 && quote == quote_out.value(), constants::e_order_info_mismatch());
        assert!(deep_required == deep_required_2 && deep_required == deep_in - deep_out.value(), constants::e_order_info_mismatch());

        base_out.burn_for_testing();
        quote_out.burn_for_testing();
        deep_out.burn_for_testing();

        end(test);
    }

    /// Alice places a bid/ask order
    /// Alice then places an ask/bid order that crosses with that order with cancel_taker option
    /// Order should be rejected.
    fun test_self_matching_cancel_taker(
        is_bid: bool,
    ) {
        let mut test = begin(OWNER);
        let registry_id = setup_test(OWNER, &mut test);
        let balance_manager_id_alice = create_acct_and_share_with_funds(ALICE, 1000000 * constants::float_scaling(), &mut test);
        let pool_id = setup_pool_with_default_fees_and_reference_pool<SUI, USDC, SUI, DEEP>(ALICE, registry_id, balance_manager_id_alice, &mut test);

        let bid_client_order_id = 1;
        let ask_client_order_id = 2;
        let order_type = constants::no_restriction();
        let price_1 = 2 * constants::float_scaling();
        let price_2 = if (is_bid) {
            1 * constants::float_scaling()
        } else {
            3 * constants::float_scaling()
        };
        let quantity = 1 * constants::float_scaling();
        let expire_timestamp = constants::max_u64();
        let pay_with_deep = true;
        let fee_is_deep = true;

        let order_info_1 = place_limit_order<SUI, USDC>(
            ALICE,
            pool_id,
            balance_manager_id_alice,
            bid_client_order_id,
            order_type,
            constants::self_matching_allowed(),
            price_1,
            quantity,
            is_bid,
            pay_with_deep,
            expire_timestamp,
            &mut test,
        );

        verify_order_info(
            &order_info_1,
            bid_client_order_id,
            price_1,
            quantity,
            0,
            0,
            0,
            fee_is_deep,
            constants::live(),
            expire_timestamp,
        );

        place_limit_order<SUI, USDC>(
            ALICE,
            pool_id,
            balance_manager_id_alice,
            ask_client_order_id,
            order_type,
            constants::cancel_taker(),
            price_2,
            quantity,
            !is_bid,
            pay_with_deep,
            expire_timestamp,
            &mut test,
        );

        end(test);
    }

    /// Alice places a bid/ask order
    /// Alice then places an ask/bid order that crosses with that order with cancel_maker option
    /// Maker order should be removed, with the new order placed successfully.
    fun test_self_matching_cancel_maker(
        is_bid: bool,
    ) {
        let mut test = begin(OWNER);
        let registry_id = setup_test(OWNER, &mut test);
        let balance_manager_id_alice = create_acct_and_share_with_funds(ALICE, 1000000 * constants::float_scaling(), &mut test);
        let pool_id = setup_pool_with_default_fees_and_reference_pool<SUI, USDC, SUI, DEEP>(ALICE, registry_id, balance_manager_id_alice, &mut test);

        let client_order_id_1 = 1;
        let client_order_id_2 = 2;
        let order_type = constants::no_restriction();
        let price_1 = 2 * constants::float_scaling();
        let price_2 = if (is_bid) {
            1 * constants::float_scaling()
        } else {
            3 * constants::float_scaling()
        };
        let quantity = 1 * constants::float_scaling();
        let expire_timestamp = constants::max_u64();
        let pay_with_deep = true;
        let fee_is_deep = true;

        let order_info_1 = place_limit_order<SUI, USDC>(
            ALICE,
            pool_id,
            balance_manager_id_alice,
            client_order_id_1,
            order_type,
            constants::self_matching_allowed(),
            price_1,
            quantity,
            is_bid,
            pay_with_deep,
            expire_timestamp,
            &mut test,
        );

        verify_order_info(
            &order_info_1,
            client_order_id_1,
            price_1,
            quantity,
            0,
            0,
            0,
            fee_is_deep,
            constants::live(),
            expire_timestamp,
        );

        let order_info_2 = place_limit_order<SUI, USDC>(
            ALICE,
            pool_id,
            balance_manager_id_alice,
            client_order_id_2,
            order_type,
            constants::cancel_maker(),
            price_2,
            quantity,
            !is_bid,
            pay_with_deep,
            expire_timestamp,
            &mut test,
        );

        verify_order_info(
            &order_info_2,
            client_order_id_2,
            price_2,
            quantity,
            0,
            0,
            0,
            fee_is_deep,
            constants::live(),
            expire_timestamp,
        );

        borrow_order_ok<SUI, USDC>(
            pool_id,
            order_info_1.order_id(),
            &mut test,
        );

        end(test);
    }

    fun place_with_price_quantity(
        price: u64,
        quantity: u64,
    ) {
        let mut test = begin(OWNER);
        let registry_id = setup_test(OWNER, &mut test);
        let balance_manager_id_alice = create_acct_and_share_with_funds(ALICE, 1000000 * constants::float_scaling(), &mut test);
        let pool_id = setup_pool_with_default_fees_and_reference_pool<SUI, USDC, SUI, DEEP>(ALICE, registry_id, balance_manager_id_alice, &mut test);

        let client_order_id = 1;
        let order_type = constants::no_restriction();
        let expire_timestamp = constants::max_u64();
        let pay_with_deep = true;

        place_limit_order<SUI, USDC>(
            ALICE,
            pool_id,
            balance_manager_id_alice,
            client_order_id,
            order_type,
            constants::self_matching_allowed(),
            price,
            quantity,
            true,
            pay_with_deep,
            expire_timestamp,
            &mut test,
        );
        end(test);
    }

    fun partial_fill_order(
        is_bid: bool,
        order_type: u8,
        alice_quantity: u64,
        expected_executed_quantity: u64,
        expected_cumulative_quote_quantity: u64,
        expected_paid_fees: u64,
        expected_status: u8,
    ) {
        let mut test = begin(OWNER);
        let registry_id = setup_test(OWNER, &mut test);
        let balance_manager_id_alice = create_acct_and_share_with_funds(ALICE, 1000000 * constants::float_scaling(), &mut test);
        let pool_id = setup_pool_with_default_fees_and_reference_pool<SUI, USDC, SUI, DEEP>(ALICE, registry_id, balance_manager_id_alice, &mut test);
        let balance_manager_id_bob = create_acct_and_share_with_funds(BOB, 1000000 * constants::float_scaling(), &mut test);

        let alice_client_order_id = 1;
        let alice_price = 2 * constants::float_scaling();
        let expire_timestamp = constants::max_u64();
        let pay_with_deep = true;

        place_limit_order<SUI, USDC>(
            ALICE,
            pool_id,
            balance_manager_id_alice,
            alice_client_order_id,
            constants::no_restriction(),
            constants::self_matching_allowed(),
            alice_price,
            alice_quantity,
            is_bid,
            pay_with_deep,
            expire_timestamp,
            &mut test,
        );

        let bob_client_order_id = 2;
        let bob_price = 2 * constants::float_scaling();
        let bob_quantity = 2 * alice_quantity;

        let bob_order_info = place_limit_order<SUI, USDC>(
            BOB,
            pool_id,
            balance_manager_id_bob,
            bob_client_order_id,
            order_type,
            constants::self_matching_allowed(),
            bob_price,
            bob_quantity,
            !is_bid,
            pay_with_deep,
            expire_timestamp,
            &mut test,
        );

        let fee_is_deep = true;

        verify_order_info(
            &bob_order_info,
            bob_client_order_id,
            bob_price,
            bob_quantity,
            expected_executed_quantity,
            expected_cumulative_quote_quantity,
            expected_paid_fees,
            fee_is_deep,
            expected_status,
            expire_timestamp,
        );

        borrow_order_ok<SUI, USDC>(
            pool_id,
            bob_order_info.order_id(),
            &mut test,
        );

        end(test);
    }

    /// Place normal ask order, then try to fill full order.
    /// Alice places first order, Bob places second order.
    fun place_then_fill(
        is_stable: bool,
        is_bid: bool,
        order_type: u8,
        alice_quantity: u64,
        expected_executed_quantity: u64,
        expected_cumulative_quote_quantity: u64,
        expected_paid_fees: u64,
        expected_status: u8,
    ) {
        let mut test = begin(OWNER);
        let registry_id = setup_test(OWNER, &mut test);
        let balance_manager_id_alice = create_acct_and_share_with_funds(ALICE, 1000000 * constants::float_scaling(), &mut test);
        let pool_id = if (is_stable) {
            setup_pool_with_stable_fees_and_reference_pool<SUI, USDC, SUI, DEEP>(ALICE, registry_id, balance_manager_id_alice, &mut test)
        } else {
            setup_pool_with_default_fees_and_reference_pool<SUI, USDC, SUI, DEEP>(ALICE, registry_id, balance_manager_id_alice, &mut test)
        };
        let balance_manager_id_bob = create_acct_and_share_with_funds(BOB, 1000000 * constants::float_scaling(), &mut test);

        let alice_client_order_id = 1;
        let alice_price = 2 * constants::float_scaling();
        let expire_timestamp = constants::max_u64();
        let pay_with_deep = true;

        place_limit_order<SUI, USDC>(
            ALICE,
            pool_id,
            balance_manager_id_alice,
            alice_client_order_id,
            constants::no_restriction(),
            constants::self_matching_allowed(),
            alice_price,
            alice_quantity,
            is_bid,
            pay_with_deep,
            expire_timestamp,
            &mut test,
        );

        let bob_client_order_id = 2;
        let bob_price = if (is_bid) {
            1 * constants::float_scaling()
        } else {
            3 * constants::float_scaling()
        };
        let bob_quantity = alice_quantity;

        let bob_order_info = place_limit_order<SUI, USDC>(
            BOB,
            pool_id,
            balance_manager_id_bob,
            bob_client_order_id,
            order_type,
            constants::self_matching_allowed(),
            bob_price,
            bob_quantity,
            !is_bid,
            pay_with_deep,
            expire_timestamp,
            &mut test,
        );

        let expire_timestamp = constants::max_u64();
        let fee_is_deep = true;

        verify_order_info(
            &bob_order_info,
            bob_client_order_id,
            bob_price,
            bob_quantity,
            expected_executed_quantity,
            expected_cumulative_quote_quantity,
            expected_paid_fees,
            fee_is_deep,
            expected_status,
            expire_timestamp,
        );
        end(test);
    }

    /// Place normal ask order, then try to place without filling.
    /// Alice places first order, Bob places second order.
    fun place_then_no_fill(
        is_bid: bool,
        order_type: u8,
        expected_executed_quantity: u64,
        expected_cumulative_quote_quantity: u64,
        expected_paid_fees: u64,
        expected_status: u8,
    ) {
        let mut test = begin(OWNER);
        let registry_id = setup_test(OWNER, &mut test);
        let balance_manager_id_alice = create_acct_and_share_with_funds(ALICE, 1000000 * constants::float_scaling(), &mut test);
        let pool_id = setup_pool_with_default_fees_and_reference_pool<SUI, USDC, SUI, DEEP>(ALICE, registry_id, balance_manager_id_alice, &mut test);
        let balance_manager_id_bob = create_acct_and_share_with_funds(BOB, 1000000 * constants::float_scaling(), &mut test);

        let client_order_id = 1;
        let price = 2 * constants::float_scaling();
        let quantity = 1 * constants::float_scaling();
        let expire_timestamp = constants::max_u64();
        let pay_with_deep = true;

        place_limit_order<SUI, USDC>(
            ALICE,
            pool_id,
            balance_manager_id_alice,
            client_order_id,
            constants::no_restriction(),
            constants::self_matching_allowed(),
            price,
            quantity,
            is_bid,
            pay_with_deep,
            expire_timestamp,
            &mut test,
        );

        let client_order_id = 2;
        let price = if (is_bid) {
            3 * constants::float_scaling()
        } else {
            1 * constants::float_scaling()
        };

        let order_info = place_limit_order<SUI, USDC>(
            BOB,
            pool_id,
            balance_manager_id_bob,
            client_order_id,
            order_type,
            constants::self_matching_allowed(),
            price,
            quantity,
            !is_bid,
            pay_with_deep,
            expire_timestamp,
            &mut test,
        );

        let quantity = 1 * constants::float_scaling();
        let expire_timestamp = constants::max_u64();
        let fee_is_deep = true;

        verify_order_info(
            &order_info,
            client_order_id,
            price,
            quantity,
            expected_executed_quantity,
            expected_cumulative_quote_quantity,
            expected_paid_fees,
            fee_is_deep,
            expected_status,
            expire_timestamp,
        );

        cancel_order<SUI, USDC>(
            BOB,
            pool_id,
            balance_manager_id_bob,
            order_info.order_id(),
            &mut test
        );
        end(test);
    }

    /// Trying to fill an order that's expired on the book should remove order.
    /// New order should be placed successfully.
    /// Old order no longer exists.
    fun place_order_expire_timestamp_e(
        is_bid: bool,
        order_type: u8,
        expected_executed_quantity: u64,
        expected_cumulative_quote_quantity: u64,
        expected_paid_fees: u64,
        expected_status: u8,
    ) {
        let mut test = begin(OWNER);
        let registry_id = setup_test(OWNER, &mut test);
        let balance_manager_id_alice = create_acct_and_share_with_funds(ALICE, 1000000 * constants::float_scaling(), &mut test);
        let pool_id = setup_pool_with_default_fees_and_reference_pool<SUI, USDC, SUI, DEEP>(ALICE, registry_id, balance_manager_id_alice, &mut test);
        let balance_manager_id_bob = create_acct_and_share_with_funds(BOB, 1000000 * constants::float_scaling(), &mut test);

        let client_order_id = 1;
        let price = 2 * constants::float_scaling();
        let quantity = 1 * constants::float_scaling();
        let pay_with_deep = true;
        let fee_is_deep = true;
        let expire_timestamp = get_time(&mut test) + 100;

        let order_info_alice = place_limit_order<SUI, USDC>(
            ALICE,
            pool_id,
            balance_manager_id_alice,
            client_order_id,
            constants::no_restriction(),
            constants::self_matching_allowed(),
            price,
            quantity,
            is_bid,
            pay_with_deep,
            expire_timestamp,
            &mut test,
        );

        set_time(200, &mut test);
        verify_order_info(
            &order_info_alice,
            client_order_id,
            price,
            quantity,
            expected_executed_quantity,
            expected_cumulative_quote_quantity,
            expected_paid_fees,
            fee_is_deep,
            expected_status,
            expire_timestamp,
        );

        let client_order_id = 2;
        let price = if (is_bid) {
            1 * constants::float_scaling()
        } else {
            3 * constants::float_scaling()
        };
        let expire_timestamp = constants::max_u64();

        let order_info_bob = place_limit_order<SUI, USDC>(
            BOB,
            pool_id,
            balance_manager_id_bob,
            client_order_id,
            order_type,
            constants::self_matching_allowed(),
            price,
            quantity,
            !is_bid,
            pay_with_deep,
            expire_timestamp,
            &mut test,
        );

        let quantity = 1 * constants::float_scaling();
        let expire_timestamp = constants::max_u64();

        verify_order_info(
            &order_info_bob,
            client_order_id,
            price,
            quantity,
            expected_executed_quantity,
            expected_cumulative_quote_quantity,
            expected_paid_fees,
            fee_is_deep,
            expected_status,
            expire_timestamp,
        );

        borrow_and_verify_book_order<SUI, USDC>(
            pool_id,
            order_info_bob.order_id(),
            !is_bid,
            client_order_id,
            quantity,
            expected_executed_quantity,
            order_info_bob.order_deep_price().deep_per_asset(),
            test.ctx().epoch(),
            expected_status,
            expire_timestamp,
            &mut test,
        );

        borrow_order_ok<SUI, USDC>(
            pool_id,
            order_info_alice.order_id(),
            &mut test,
        );
        end(test);
    }

    /// Test to place a limit order, verify the order info and order in the book
    fun place_order_ok(
        is_bid: bool,
    ) {
        let mut test = begin(OWNER);
        let registry_id = setup_test(OWNER, &mut test);
        let balance_manager_id_alice = create_acct_and_share_with_funds(ALICE, 1000000 * constants::float_scaling(), &mut test);
        let pool_id = setup_pool_with_default_fees_and_reference_pool<SUI, USDC, SUI, DEEP>(ALICE, registry_id, balance_manager_id_alice, &mut test);

        // variables to input into order
        let client_order_id = 1;
        let order_type = constants::no_restriction();
        let price = 2 * constants::float_scaling();
        let quantity = 1 * constants::float_scaling();
        let expire_timestamp = constants::max_u64();

        // variables expected from OrderInfo and Order
        let status = constants::live();
        let executed_quantity = 0;
        let cumulative_quote_quantity = 0;
        let paid_fees = 0;
        let fee_is_deep = true;
        let pay_with_deep = true;

        let order_info = &place_limit_order<SUI, USDC>(
            ALICE,
            pool_id,
            balance_manager_id_alice,
            client_order_id,
            order_type,
            constants::self_matching_allowed(),
            price,
            quantity,
            is_bid,
            pay_with_deep,
            expire_timestamp,
            &mut test,
        );

        verify_order_info(
            order_info,
            client_order_id,
            price,
            quantity,
            executed_quantity,
            cumulative_quote_quantity,
            paid_fees,
            fee_is_deep,
            status,
            expire_timestamp,
        );

        borrow_and_verify_book_order<SUI, USDC>(
            pool_id,
            order_info.order_id(),
            is_bid,
            client_order_id,
            quantity,
            executed_quantity,
            order_info.order_deep_price().deep_per_asset(),
            test.ctx().epoch(),
            status,
            expire_timestamp,
            &mut test,
        );
        end(test);
    }

    /// Test placing and cancelling a limit order.
    fun place_and_cancel_order_ok(
        is_bid: bool,
    ) {
        let mut test = begin(OWNER);
        let registry_id = setup_test(OWNER, &mut test);
        let balance_manager_id_alice = create_acct_and_share_with_funds(ALICE, 1000000 * constants::float_scaling(), &mut test);
        let pool_id = setup_pool_with_default_fees_and_reference_pool<SUI, USDC, SUI, DEEP>(ALICE, registry_id, balance_manager_id_alice, &mut test);

        // variables to input into order
        let client_order_id = 1;
        let order_type = constants::no_restriction();
        let price = 2 * constants::float_scaling();
        let quantity = 1 * constants::float_scaling();
        let expire_timestamp = constants::max_u64();
        let pay_with_deep = true;
        let executed_quantity = 0;
        let cumulative_quote_quantity = 0;
        let paid_fees = 0;
        let fee_is_deep = true;
        let status = constants::live();

        let order_info = place_limit_order<SUI, USDC>(
            ALICE,
            pool_id,
            balance_manager_id_alice,
            client_order_id,
            order_type,
            constants::self_matching_allowed(),
            price,
            quantity,
            is_bid,
            pay_with_deep,
            expire_timestamp,
            &mut test,
        );

        verify_order_info(
            &order_info,
            client_order_id,
            price,
            quantity,
            executed_quantity,
            cumulative_quote_quantity,
            paid_fees,
            fee_is_deep,
            status,
            expire_timestamp,
        );

        cancel_order<SUI, USDC>(
            ALICE,
            pool_id,
            balance_manager_id_alice,
            order_info.order_id(),
            &mut test
        );
        end(test);
    }

    /// Helper, verify OrderInfo fields
    fun verify_order_info(
        order_info: &OrderInfo,
        client_order_id: u64,
        price: u64,
        original_quantity: u64,
        executed_quantity: u64,
        cumulative_quote_quantity: u64,
        paid_fees: u64,
        fee_is_deep: bool,
        status: u8,
        expire_timestamp: u64,
    ) {
        assert!(order_info.client_order_id() == client_order_id, constants::e_order_info_mismatch());
        assert!(order_info.price() == price, constants::e_order_info_mismatch());
        assert!(order_info.original_quantity() == original_quantity, constants::e_order_info_mismatch());
        assert!(order_info.executed_quantity() == executed_quantity, constants::e_order_info_mismatch());
        assert!(order_info.cumulative_quote_quantity() == cumulative_quote_quantity, constants::e_order_info_mismatch());
        assert!(order_info.paid_fees() == paid_fees, constants::e_order_info_mismatch());
        assert!(order_info.fee_is_deep() == fee_is_deep, constants::e_order_info_mismatch());
        assert!(order_info.status() == status, constants::e_order_info_mismatch());
        assert!(order_info.expire_timestamp() == expire_timestamp, constants::e_order_info_mismatch());
    }

    /// Helper, borrow orderbook and verify an order.
    fun borrow_and_verify_book_order<BaseAsset, QuoteAsset>(
        pool_id: ID,
        book_order_id: u128,
        is_bid: bool,
        client_order_id: u64,
        quantity: u64,
        filled_quantity: u64,
        deep_per_asset: u64,
        epoch: u64,
        status: u8,
        expire_timestamp: u64,
        test: &mut Scenario,
    ) {
        test.next_tx(@0x1);
        let pool = test.take_shared_by_id<Pool<BaseAsset, QuoteAsset>>(pool_id);
        let order = borrow_orderbook(&pool, is_bid).borrow(book_order_id);
        verify_book_order(
            order,
            book_order_id,
            client_order_id,
            quantity,
            filled_quantity,
            deep_per_asset,
            epoch,
            status,
            expire_timestamp,
        );
        return_shared(pool);
    }

    /// Internal function to borrow orderbook to ensure order exists
    fun borrow_order_ok<BaseAsset, QuoteAsset>(
        pool_id: ID,
        book_order_id: u128,
        test: &mut Scenario,
    ) {
        test.next_tx(@0x1);
        let pool = test.take_shared_by_id<Pool<BaseAsset, QuoteAsset>>(pool_id);
        let (is_bid, _, _,) = utils::decode_order_id(book_order_id);
        borrow_orderbook(&pool, is_bid).borrow(book_order_id);
        return_shared(pool);
    }

    /// Internal function to verifies an order in the book
    fun verify_book_order(
        order: &Order,
        book_order_id: u128,
        client_order_id: u64,
        quantity: u64,
        filled_quantity: u64,
        deep_per_asset: u64,
        epoch: u64,
        status: u8,
        expire_timestamp: u64,
    ) {
        assert!(order.order_id() == book_order_id, constants::e_book_order_mismatch());
        assert!(order.client_order_id() == client_order_id, constants::e_book_order_mismatch());
        assert!(order.quantity() == quantity, constants::e_book_order_mismatch());
        assert!(order.filled_quantity() == filled_quantity, constants::e_book_order_mismatch());
        assert!(order.order_deep_price().deep_per_asset() == deep_per_asset, constants::e_book_order_mismatch());
        assert!(order.epoch() == epoch, constants::e_book_order_mismatch());
        assert!(order.status() == status, constants::e_book_order_mismatch());
        assert!(order.expire_timestamp() == expire_timestamp, constants::e_book_order_mismatch());
    }

    /// Internal function to borrow orderbook
    fun borrow_orderbook<BaseAsset, QuoteAsset>(
        pool: &Pool<BaseAsset, QuoteAsset>,
        is_bid: bool,
    ): &BigVector<Order>{
        let orderbook = if (is_bid) {
            pool.load_inner().bids()
        } else {
            pool.load_inner().asks()
        };
        orderbook
    }

    /// Place swap exact amount order
    fun place_swap_exact_base_for_quote<BaseAsset, QuoteAsset>(
        pool_id: ID,
        trader: address,
        base_in: u64,
        deep_in: u64,
        test: &mut Scenario,
    ): (Coin<BaseAsset>, Coin<QuoteAsset>, Coin<DEEP>) {
        test.next_tx(trader);
        {
            let mut pool = test.take_shared_by_id<Pool<BaseAsset, QuoteAsset>>(pool_id);
            let clock = test.take_shared<Clock>();

            // Place order in pool
            let (base_out, quote_out, deep_out) =
                pool.swap_exact_base_for_quote<BaseAsset, QuoteAsset>(
                    mint_for_testing<BaseAsset>(base_in, test.ctx()),
                    mint_for_testing<DEEP>(deep_in, test.ctx()),
                    &clock,
                    test.ctx()
                );
            return_shared(pool);
            return_shared(clock);

            (base_out, quote_out, deep_out)
        }
    }

    fun place_swap_exact_quote_for_base<BaseAsset, QuoteAsset>(
        pool_id: ID,
        trader: address,
        quote_in: u64,
        deep_in: u64,
        test: &mut Scenario,
    ): (Coin<BaseAsset>, Coin<QuoteAsset>, Coin<DEEP>) {
        test.next_tx(trader);
        {
            let mut pool = test.take_shared_by_id<Pool<BaseAsset, QuoteAsset>>(pool_id);
            let clock = test.take_shared<Clock>();

            // Place order in pool
            let (base_out, quote_out, deep_out) =
                pool.swap_exact_quote_for_base<BaseAsset, QuoteAsset>(
                    mint_for_testing<QuoteAsset>(quote_in, test.ctx()),
                    mint_for_testing<DEEP>(deep_in, test.ctx()),
                    &clock,
                    test.ctx()
                );
            return_shared(pool);
            return_shared(clock);

            (base_out, quote_out, deep_out)
        }
    }

    fun cancel_orders<BaseAsset, QuoteAsset>(
        sender: address,
        pool_id: ID,
        balance_manager_id: ID,
        order_ids: vector<u128>,
        test: &mut Scenario,
    ) {
        test.next_tx(sender);
        {
            let mut pool = test.take_shared_by_id<Pool<BaseAsset, QuoteAsset>>(pool_id);
            let clock = test.take_shared<Clock>();
            let mut balance_manager = test.take_shared_by_id<BalanceManager>(balance_manager_id);
            let trade_proof = balance_manager.generate_proof_as_owner(test.ctx());

            pool.cancel_orders<BaseAsset, QuoteAsset>(
                &mut balance_manager,
                &trade_proof,
                order_ids,
                &clock,
                test.ctx()
            );
            return_shared(pool);
            return_shared(clock);
            return_shared(balance_manager);
        }
    }

    fun cancel_all_orders<BaseAsset, QuoteAsset>(
        pool_id: ID,
        owner: address,
        balance_manager_id: ID,
        test: &mut Scenario,
    ) {
        test.next_tx(owner);
        {
            let mut pool = test.take_shared_by_id<Pool<BaseAsset, QuoteAsset>>(pool_id);
            let clock = test.take_shared<Clock>();
            let mut balance_manager = test.take_shared_by_id<BalanceManager>(balance_manager_id);
            let trade_proof = balance_manager.generate_proof_as_owner(test.ctx());

            pool.cancel_all_orders<BaseAsset, QuoteAsset>(
                &mut balance_manager,
                &trade_proof,
                &clock,
                test.ctx()
            );
            return_shared(pool);
            return_shared(clock);
            return_shared(balance_manager);
        }
    }

    fun share_clock(
        test: &mut Scenario,
    ) {
        test.next_tx(OWNER);
        clock::create_for_testing(test.ctx()).share_for_testing();
    }

    fun share_registry_for_testing(
        test: &mut Scenario,
    ): ID {
        test.next_tx(OWNER);
        registry::test_registry(test.ctx())
    }

    fun setup_pool<BaseAsset, QuoteAsset>(
        sender: address,
        tick_size: u64,
        lot_size: u64,
        min_size: u64,
        registry_id: ID,
        whitelisted_pool: bool,
        stable_pool: bool,
        creation_fee: Coin<DEEP>,
        test: &mut Scenario,
    ): ID {
        test.next_tx(sender);
        let admin_cap = registry::get_admin_cap_for_testing(test.ctx());
        let mut registry = test.take_shared_by_id<Registry>(registry_id);
        let pool_id;
        {
            pool_id = pool::create_pool_admin<BaseAsset, QuoteAsset>(
                &mut registry,
                tick_size,
                lot_size,
                min_size,
                creation_fee,
                whitelisted_pool,
                stable_pool,
                &admin_cap,
                test.ctx()
            );
        };
        return_shared(registry);
        test_utils::destroy(admin_cap);

        pool_id
    }

    fun get_mid_price<BaseAsset, QuoteAsset>(
        pool_id: ID,
        test: &mut Scenario,
    ): u64 {
        test.next_tx(OWNER);
        {
            let pool = test.take_shared_by_id<Pool<BaseAsset, QuoteAsset>>(pool_id);
            let clock = test.take_shared<Clock>();

            let mid_price = pool.mid_price<BaseAsset, QuoteAsset>(&clock);
            return_shared(pool);
            return_shared(clock);

            mid_price
        }
    }

    fun get_quantity_out<BaseAsset, QuoteAsset>(
        pool_id: ID,
        base_quantity: u64,
        quote_quantity: u64,
        test: &mut Scenario,
    ): (u64, u64, u64) {
        test.next_tx(OWNER);
        {
            let pool = test.take_shared_by_id<Pool<BaseAsset, QuoteAsset>>(pool_id);
            let clock = test.take_shared<Clock>();

            let (base_out, quote_out, deep_required) = pool.get_quantity_out<BaseAsset, QuoteAsset>(
                base_quantity,
                quote_quantity,
                &clock
            );
            return_shared(pool);
            return_shared(clock);

            (base_out, quote_out, deep_required)
        }
    }

    fun get_base_quantity_out<BaseAsset, QuoteAsset>(
        pool_id: ID,
        quote_quantity: u64,
        test: &mut Scenario,
    ): (u64, u64, u64) {
        test.next_tx(OWNER);
        {
            let pool = test.take_shared_by_id<Pool<BaseAsset, QuoteAsset>>(pool_id);
            let clock = test.take_shared<Clock>();

            let (base_out, quote_out, deep_required) = pool.get_base_quantity_out<BaseAsset, QuoteAsset>(
                quote_quantity,
                &clock
            );
            return_shared(pool);
            return_shared(clock);

            (base_out, quote_out, deep_required)
        }
    }

    fun get_quote_quantity_out<BaseAsset, QuoteAsset>(
        pool_id: ID,
        base_quantity: u64,
        test: &mut Scenario,
    ): (u64, u64, u64) {
        test.next_tx(OWNER);
        {
            let pool = test.take_shared_by_id<Pool<BaseAsset, QuoteAsset>>(pool_id);
            let clock = test.take_shared<Clock>();

            let (base_out, quote_out, deep_required) = pool.get_quote_quantity_out<BaseAsset, QuoteAsset>(
                base_quantity,
                &clock
            );
            return_shared(pool);
            return_shared(clock);

            (base_out, quote_out, deep_required)
        }
    }

    fun test_cancel_orders(
        is_bid: bool,
    ){
        let mut test = begin(OWNER);
        let registry_id = setup_test(OWNER, &mut test);
        let balance_manager_id_alice = create_acct_and_share_with_funds(ALICE, 1000000 * constants::float_scaling(), &mut test);
        let pool_id = setup_pool_with_default_fees_and_reference_pool<SUI, USDC, SUI, DEEP>(ALICE, registry_id, balance_manager_id_alice, &mut test);

        let client_order_id = 1;
        let price = 2 * constants::float_scaling();
        let quantity = 1 * constants::float_scaling();
        let expire_timestamp = constants::max_u64();
        let pay_with_deep = true;

        let order_info_1 = place_limit_order<SUI, USDC>(
            ALICE,
            pool_id,
            balance_manager_id_alice,
            client_order_id,
            constants::no_restriction(),
            constants::self_matching_allowed(),
            price,
            quantity,
            is_bid,
            pay_with_deep,
            expire_timestamp,
            &mut test,
        );

        let order_info_2 = place_limit_order<SUI, USDC>(
            ALICE,
            pool_id,
            balance_manager_id_alice,
            client_order_id,
            constants::no_restriction(),
            constants::self_matching_allowed(),
            price,
            quantity,
            is_bid,
            pay_with_deep,
            expire_timestamp,
            &mut test,
        );

        let mut orders_to_cancel = vector[];
        orders_to_cancel.push_back(order_info_1.order_id());
        orders_to_cancel.push_back(order_info_2.order_id());

        cancel_orders<SUI, USDC>(
            ALICE,
            pool_id,
            balance_manager_id_alice,
            orders_to_cancel,
            &mut test,
        );

        borrow_and_verify_book_order<SUI, USDC>(
            pool_id,
            order_info_1.order_id(),
            is_bid,
            client_order_id,
            quantity,
            0,
            order_info_1.order_deep_price().deep_per_asset(),
            test.ctx().epoch(),
            constants::canceled(),
            expire_timestamp,
            &mut test,
        );

        end(test);
    }
}<|MERGE_RESOLUTION|>--- conflicted
+++ resolved
@@ -823,7 +823,6 @@
         }
     }
 
-<<<<<<< HEAD
     fun test_place_order_edge_price(
         price: u64,
     ){
@@ -853,7 +852,8 @@
         );
 
         end(test);
-=======
+    }
+    
     #[test_only]
     /// Get the time in the global clock
     public(package) fun get_time(
@@ -867,7 +867,6 @@
 
             time
         }
->>>>>>> 493fdeda
     }
 
     /// Alice places a worse order
