// Copyright (c) Mysten Labs, Inc.
// SPDX-License-Identifier: Apache-2.0

#[test_only]
module deepbook::pool_tests {
    use sui::{
        clock::{Self, Clock},
        test_scenario::{
            Scenario,
            begin,
            end,
            return_shared,
        },
        coin::{Self, Coin},
        sui::SUI,
        coin::mint_for_testing,
        test_utils,
    };

    use deepbook::{
        pool::{Self, Pool},
        balance_manager::{BalanceManager, TradeCap},
        order::{Order},
        order_info::OrderInfo,
        big_vector::BigVector,
        math,
        registry::{Self, Registry},
        constants,
        utils,
        balance_manager_tests::{USDC, SPAM, create_acct_and_share_with_funds as create_acct_and_share_with_funds},
    };

    use token::deep::DEEP;

    const OWNER: address = @0x1;
    const ALICE: address = @0xAAAA;
    const BOB: address = @0xBBBB;

    #[test]
    fun test_place_order_bid() {
        place_order_ok(true);
    }

    #[test]
    fun test_place_order_ask() {
        place_order_ok(false);
    }

    #[test]
    fun test_place_and_cancel_order_bid() {
        place_and_cancel_order_ok(true);
    }

    #[test]
    fun test_place_and_cancel_order_ask() {
        place_and_cancel_order_ok(false);
    }

    #[test]
    fun test_place_then_fill_bid_ask() {
        place_then_fill(
            false,
            true,
            constants::no_restriction(),
            3 * constants::float_scaling(),
            3 * constants::float_scaling(),
            6 * constants::float_scaling(),
            3 * math::mul(constants::taker_fee(), constants::deep_multiplier()),
            constants::filled()
        );
    }

    #[test]
    fun test_place_then_fill_bid_ask_stable() {
        place_then_fill(
            true,
            true,
            constants::no_restriction(),
            3 * constants::float_scaling(),
            3 * constants::float_scaling(),
            6 * constants::float_scaling(),
            3 * math::mul(constants::stable_taker_fee(), constants::deep_multiplier()),
            constants::filled()
        );
    }

    #[test]
    fun test_place_then_fill_ask_bid() {
        place_then_fill(
            false,
            false,
            constants::no_restriction(),
            3 * constants::float_scaling(),
            3 * constants::float_scaling(),
            6 * constants::float_scaling(),
            3 * math::mul(constants::taker_fee(), constants::deep_multiplier()),
            constants::filled()
        );
    }

    #[test]
    fun test_place_then_fill_ask_bid_stable() {
        place_then_fill(
            true,
            false,
            constants::no_restriction(),
            3 * constants::float_scaling(),
            3 * constants::float_scaling(),
            6 * constants::float_scaling(),
            3 * math::mul(constants::stable_taker_fee(), constants::deep_multiplier()),
            constants::filled()
        );
    }

    #[test]
    fun test_place_then_ioc_bid_ask() {
        place_then_fill(
            false,
            true,
            constants::immediate_or_cancel(),
            3 * constants::float_scaling(),
            3 * constants::float_scaling(),
            6 * constants::float_scaling(),
            3 * math::mul(constants::taker_fee(), constants::deep_multiplier()),
            constants::filled()
        );
    }

    #[test]
    fun test_place_then_ioc_bid_ask_stable() {
        place_then_fill(
            true,
            true,
            constants::immediate_or_cancel(),
            3 * constants::float_scaling(),
            3 * constants::float_scaling(),
            6 * constants::float_scaling(),
            3 * math::mul(constants::stable_taker_fee(), constants::deep_multiplier()),
            constants::filled()
        );
    }

    #[test]
    fun test_place_then_ioc_ask_bid() {
        place_then_fill(
            false,
            false,
            constants::immediate_or_cancel(),
            3 * constants::float_scaling(),
            3 * constants::float_scaling(),
            6 * constants::float_scaling(),
            3 * math::mul(constants::taker_fee(), constants::deep_multiplier()),
            constants::filled()
        );
    }

    #[test]
    fun test_place_then_ioc_ask_bid_stable() {
        place_then_fill(
            true,
            false,
            constants::immediate_or_cancel(),
            3 * constants::float_scaling(),
            3 * constants::float_scaling(),
            6 * constants::float_scaling(),
            3 * math::mul(constants::stable_taker_fee(), constants::deep_multiplier()),
            constants::filled()
        );
    }

    #[test, expected_failure(abort_code = ::deepbook::big_vector::ENotFound)]
    fun test_place_then_ioc_no_fill_bid_ask_order_removed_e() {
        place_then_no_fill(
            true,
            constants::immediate_or_cancel(),
            0,
            0,
            0,
            constants::canceled()
        );
    }

    #[test, expected_failure(abort_code = ::deepbook::big_vector::ENotFound)]
    fun test_place_then_ioc_no_fill_ask_bid_order_removed_e() {
        place_then_no_fill(
            false,
            constants::immediate_or_cancel(),
            0,
            0,
            0,
            constants::canceled()
        );
    }

    #[test, expected_failure(abort_code = ::deepbook::big_vector::ENotFound)]
    fun test_expired_order_removed_bid_ask_e(){
        place_order_expire_timestamp_e(
            true,
            constants::no_restriction(),
            0,
            0,
            0,
            constants::live(),
        );
    }

    #[test, expected_failure(abort_code = ::deepbook::big_vector::ENotFound)]
    fun test_expired_order_removed_ask_bid_e(){
        place_order_expire_timestamp_e(
            false,
            constants::no_restriction(),
            0,
            0,
            0,
            constants::live(),
        );
    }

    #[test]
    fun test_partial_fill_order_bid() {
        partial_fill_order(
            true,
            constants::no_restriction(),
            3 * constants::float_scaling(),
            3 * constants::float_scaling(),
            6 * constants::float_scaling(),
            3 * math::mul(constants::taker_fee(), constants::deep_multiplier()),
            constants::partially_filled()
        );
    }

    #[test]
    fun test_partial_fill_order_ask() {
        partial_fill_order(
            false,
            constants::no_restriction(),
            3 * constants::float_scaling(),
            3 * constants::float_scaling(),
            6 * constants::float_scaling(),
            3 * math::mul(constants::taker_fee(), constants::deep_multiplier()),
            constants::partially_filled()
        );
    }

    #[test, expected_failure(abort_code = ::deepbook::order_info::EOrderBelowMinimumSize)]
    fun test_invalid_order_quantity_e() {
        place_with_price_quantity(
            2 * constants::float_scaling(),
            0
        );
    }

    #[test, expected_failure(abort_code = ::deepbook::order_info::EOrderInvalidLotSize)]
    fun test_invalid_lot_size_e() {
        place_with_price_quantity(
            2 * constants::float_scaling(),
            1_000_000_100,
        );
    }

    #[test, expected_failure(abort_code = ::deepbook::order_info::EOrderInvalidPrice)]
    fun test_invalid_tick_size_e() {
        place_with_price_quantity(
            2_000_000_100,
            1 * constants::float_scaling(),
        );
    }

    #[test, expected_failure(abort_code = ::deepbook::order_info::EOrderInvalidPrice)]
    fun test_price_above_max_e() {
        place_with_price_quantity(
            constants::max_u64(),
            1 * constants::float_scaling(),
        );
    }

    #[test, expected_failure(abort_code = ::deepbook::order_info::EOrderInvalidPrice)]
    fun test_price_below_min_e() {
        place_with_price_quantity(
            0,
            1 * constants::float_scaling(),
        );
    }

    #[test, expected_failure(abort_code = ::deepbook::order_info::ESelfMatchingCancelTaker)]
    fun test_self_matching_cancel_taker_bid() {
        test_self_matching_cancel_taker(true);
    }

    #[test, expected_failure(abort_code = ::deepbook::order_info::ESelfMatchingCancelTaker)]
    fun test_self_matching_cancel_taker_ask() {
        test_self_matching_cancel_taker(false);
    }

    #[test, expected_failure(abort_code = ::deepbook::big_vector::ENotFound)]
    fun test_self_matching_cancel_maker_bid() {
        test_self_matching_cancel_maker(true);
    }

    #[test, expected_failure(abort_code = ::deepbook::big_vector::ENotFound)]
    fun test_self_matching_cancel_maker_ask() {
        test_self_matching_cancel_maker(false);
    }

    #[test]
    fun test_swap_exact_amount_bid_ask() {
        test_swap_exact_amount(true);
    }

    #[test]
    fun test_swap_exact_amount_ask_bid() {
        test_swap_exact_amount(false);
    }

    #[test, expected_failure(abort_code = ::deepbook::big_vector::ENotFound)]
    fun test_cancel_all_orders_bid_e() {
        test_cancel_all_orders(true, true);
    }

    #[test, expected_failure(abort_code = ::deepbook::big_vector::ENotFound)]
    fun test_cancel_all_orders_ask_e() {
        test_cancel_all_orders(false, true);
    }

    #[test]
    fun test_cancel_all_orders_bid_ok() {
        test_cancel_all_orders(true, false);
    }

    #[test]
    fun test_cancel_all_orders_ask_ok() {
        test_cancel_all_orders(false, false);
    }

    #[test, expected_failure(abort_code = ::deepbook::big_vector::ENotFound)]
    fun test_cancel_orders_bid() {
        test_cancel_orders(true);
    }

    #[test, expected_failure(abort_code = ::deepbook::big_vector::ENotFound)]
    fun test_cancel_orders_ask() {
        test_cancel_orders(false);
    }

    #[test, expected_failure(abort_code = ::deepbook::order_info::EPOSTOrderCrossesOrderbook)]
    fun test_post_only_bid_e() {
        test_post_only(true, true);
    }

    #[test, expected_failure(abort_code = ::deepbook::order_info::EPOSTOrderCrossesOrderbook)]
    fun test_post_only_ask_e() {
        test_post_only(false, true);
    }

    #[test]
    fun test_post_only_bid_ok() {
        test_post_only(true, false);
    }

    #[test]
    fun test_post_only_ask_ok() {
        test_post_only(false, false);
    }

    #[test]
    fun test_crossing_multiple_orders_bid_ok() {
        test_crossing_multiple(true, 3)
    }

    #[test]
    fun test_crossing_multiple_orders_ask_ok() {
        test_crossing_multiple(false, 3)
    }

    #[test, expected_failure(abort_code = ::deepbook::order_info::EFOKOrderCannotBeFullyFilled)]
    fun test_fill_or_kill_bid_e() {
        test_fill_or_kill(true, false);
    }

    #[test, expected_failure(abort_code = ::deepbook::order_info::EFOKOrderCannotBeFullyFilled)]
    fun test_fill_or_kill_ask_e() {
        test_fill_or_kill(false, false);
    }

    #[test]
    fun test_fill_or_kill_bid_ok() {
        test_fill_or_kill(true, true);
    }

    #[test]
    fun test_fill_or_kill_ask_ok() {
        test_fill_or_kill(false, true);
    }

    #[test]
    fun test_market_order_bid_then_ask_ok() {
        test_market_order(true);
    }

    #[test]
    fun test_market_order_ask_then_bid_ok() {
        test_market_order(false);
    }

    #[test]
    fun test_mid_price_ok() {
        test_mid_price();
    }

    #[test]
    fun test_swap_exact_not_fully_filled_bid_ok(){
        test_swap_exact_not_fully_filled(true, false, false);
    }

    #[test]
    fun test_swap_exact_not_fully_filled_ask_ok(){
        test_swap_exact_not_fully_filled(false, false, false);
    }

    #[test]
    fun test_swap_exact_not_fully_filled_bid_low_qty_ok(){
        test_swap_exact_not_fully_filled(true, true, false);
    }

    #[test]
    fun test_swap_exact_not_fully_filled_ask_low_qty_ok(){
        test_swap_exact_not_fully_filled(false, true, false);
    }

    #[test, expected_failure(abort_code = ::deepbook::pool::EMinimumQuantityOutNotMet)]
    fun test_swap_exact_not_fully_filled_bid_min_e(){
        test_swap_exact_not_fully_filled(true, false, true);
    }

    #[test, expected_failure(abort_code = ::deepbook::pool::EMinimumQuantityOutNotMet)]
    fun test_swap_exact_not_fully_filled_ask_min_e(){
        test_swap_exact_not_fully_filled(false, false, true);
    }

    #[test]
    fun test_unregister_pool_ok(){
        test_unregister_pool(true);
    }

    #[test, expected_failure(abort_code = ::deepbook::registry::EPoolAlreadyExists)]
    fun test_duplicate_pool_e(){
        test_unregister_pool(false);
    }

    #[test]
    fun test_get_pool_id_by_asset_ok(){
        test_get_pool_id_by_asset();
    }

    #[test]
    fun test_modify_order_bid_ok(){
        test_modify_order(
            3 * constants::float_scaling(),
            2 * constants::float_scaling(),
            0,
            true,
        );
    }

    #[test]
    fun test_modify_order_ask_ok(){
        test_modify_order(
            3 * constants::float_scaling(),
            2 * constants::float_scaling(),
            0,
            false,
        );
    }

    #[test, expected_failure(abort_code = ::deepbook::book::ENewQuantityMustBeLessThanOriginal)]
    fun test_modify_order_increase_bid_e(){
        test_modify_order(
            2 * constants::float_scaling(),
            3 * constants::float_scaling(),
            0,
            true,
        );
    }

    #[test, expected_failure(abort_code = ::deepbook::book::ENewQuantityMustBeLessThanOriginal)]
    fun test_modify_order_increase_ask_e(){
        test_modify_order(
            2 * constants::float_scaling(),
            3 * constants::float_scaling(),
            0,
            false,
        );
    }

    #[test, expected_failure(abort_code = ::deepbook::order::EInvalidNewQuantity)]
    fun test_modify_order_invalid_new_quantity_bid_e(){
        test_modify_order(
            3 * constants::float_scaling(),
            2 * constants::float_scaling(),
            2 * constants::float_scaling(),
            true,
        );
    }

    #[test, expected_failure(abort_code = ::deepbook::order::EInvalidNewQuantity)]
    fun test_modify_order_invalid_new_quantity_ask_e(){
        test_modify_order(
            3 * constants::float_scaling(),
            2 * constants::float_scaling(),
            2 * constants::float_scaling(),
            false,
        );
    }

    #[test]
    fun test_queue_priority_bid_ok(){
        test_queue_priority(true);
    }

    #[test]
    fun test_queue_priority_ask_ok(){
        test_queue_priority(false);
    }

    #[test, expected_failure(abort_code = ::deepbook::order_info::EOrderInvalidPrice)]
    fun test_place_order_with_maxu64_as_price_e(){
        test_place_order_edge_price(1 * constants::float_scaling(), constants::max_u64() - constants::max_u64() % constants::tick_size())
    }

    #[test, expected_failure(abort_code = ::deepbook::order_info::EOrderInvalidPrice)]
    fun test_place_order_with_zero_as_price_e(){
        test_place_order_edge_price(1 * constants::float_scaling(), 0)
    }

    #[test]
    fun test_place_order_with_maxprice_ok(){
        test_place_order_edge_price(1 * constants::float_scaling(), constants::max_price() - constants::max_price() % constants::tick_size())
    }

    #[test]
    fun test_place_order_with_minprice_ok(){
        test_place_order_edge_price(1 * constants::float_scaling(), constants::tick_size())
    }

    #[test]
    fun test_place_order_with_min_quantity_ok(){
        test_place_order_edge_price(constants::min_size(), constants::tick_size())
    }

    #[test, expected_failure(abort_code = ::deepbook::order_info::EOrderBelowMinimumSize)]
    fun test_place_order_with_lower_min_quantity_e(){
        test_place_order_edge_price(constants::lot_size(), constants::tick_size())
    }

    #[test]
    fun test_order_limit_bid_ok(){
        test_order_limit(true);
    }

    #[test]
    fun test_order_limit_ask_ok(){
        test_order_limit(false);
    }

    #[test, expected_failure(abort_code = ::deepbook::pool::EIneligibleReferencePool)]
    fun test_using_unregistered_as_reference(){
        let mut test = begin(OWNER);
        let registry_id = setup_test(OWNER, &mut test);
        let balance_manager_id_alice = create_acct_and_share_with_funds(ALICE, 1000000 * constants::float_scaling(), &mut test);
        setup_pool_with_default_fees_and_reference_pool_unregistered<SUI, USDC, SUI, DEEP>(ALICE, registry_id, balance_manager_id_alice, &mut test);
        end(test);
    }

    #[test, expected_failure(abort_code = ::deepbook::pool::EPoolCannotBeBothWhitelistedAndStable)]
    fun test_create_pool_e(){
        test_create_pool(true, true);
    }

    #[test]
    fun test_create_pool_1_ok(){
        test_create_pool(false, true);
    }

    #[test]
    fun test_create_pool_2_ok(){
        test_create_pool(true, false);
    }

    #[test]
    fun test_create_pool_3_ok(){
        test_create_pool(false, false);
    }

    fun test_create_pool(
        whitelisted_pool: bool,
        stable_pool: bool,
    ){
        let mut test = begin(OWNER);
        let registry_id = setup_test(OWNER, &mut test);
        setup_pool_with_default_fees<SUI, DEEP>(OWNER, registry_id, whitelisted_pool, stable_pool, &mut test);
        end(test);
    }

    #[test_only]
    public(package) fun setup_test(
        owner: address,
        test: &mut Scenario,
    ): ID {
        test.next_tx(owner);
        share_clock(test);
        share_registry_for_testing(test)
    }

    #[test_only]
    public(package) fun add_deep_price_point<BaseAsset, QuoteAsset, ReferenceBaseAsset, ReferenceQuoteAsset>(
        sender: address,
        target_pool_id: ID,
        reference_pool_id: ID,
        test: &mut Scenario,
    ){
        test.next_tx(sender);
        {
            let mut target_pool = test.take_shared_by_id<Pool<BaseAsset, QuoteAsset>>(target_pool_id);
            let reference_pool = test.take_shared_by_id<Pool<ReferenceBaseAsset, ReferenceQuoteAsset>>(reference_pool_id);
            let clock = test.take_shared<Clock>();
            pool::add_deep_price_point<BaseAsset, QuoteAsset, ReferenceBaseAsset, ReferenceQuoteAsset>(
                &mut target_pool,
                &reference_pool,
                &clock
            );
            return_shared(target_pool);
            return_shared(reference_pool);
            return_shared(clock);
        }
    }

    #[test_only]
    /// Set up a reference pool where Deep per base is 100
    public(package) fun setup_reference_pool<BaseAsset, QuoteAsset>(
        sender: address,
        registry_id: ID,
        balance_manager_id: ID,
        mid_price: u64,
        test: &mut Scenario,
    ): ID {
        let reference_pool_id = setup_pool_with_default_fees<BaseAsset, QuoteAsset>(
            sender,
            registry_id,
            true,
            false,
            test,
        );

        place_limit_order<BaseAsset, QuoteAsset>(
            sender,
            reference_pool_id,
            balance_manager_id,
            1,
            constants::no_restriction(),
            constants::self_matching_allowed(),
            mid_price - 80 * constants::float_scaling(),
            1 * constants::float_scaling(),
            true,
            true,
            constants::max_u64(),
            test,
        );

        place_limit_order<BaseAsset, QuoteAsset>(
            sender,
            reference_pool_id,
            balance_manager_id,
            1,
            constants::no_restriction(),
            constants::self_matching_allowed(),
            mid_price + 80 * constants::float_scaling(),
            1 * constants::float_scaling(),
            false,
            true,
            constants::max_u64(),
            test,
        );

        reference_pool_id
    }

    #[test_only]
    public(package) fun setup_pool_with_default_fees<BaseAsset, QuoteAsset>(
        sender: address,
        registry_id: ID,
        whitelisted_pool: bool,
        stable_pool: bool,
        test: &mut Scenario,
    ): ID {
        let creation_fee = coin::mint_for_testing<DEEP>(constants::pool_creation_fee(), test.ctx());
        setup_pool<BaseAsset, QuoteAsset>(
            sender,
            constants::tick_size(), // tick size
            constants::lot_size(), // lot size
            constants::min_size(), // min size
            registry_id,
            whitelisted_pool,
            stable_pool,
            creation_fee,
            test,
        )
    }

    #[test_only]
    public(package) fun setup_pool_with_stable_fees<BaseAsset, QuoteAsset>(
        sender: address,
        registry_id: ID,
        whitelisted_pool: bool,
        test: &mut Scenario,
    ): ID {
        let creation_fee = coin::mint_for_testing<DEEP>(constants::pool_creation_fee(), test.ctx());
        let stable_pool = true;
        setup_pool<BaseAsset, QuoteAsset>(
            sender,
            constants::tick_size(), // tick size
            constants::lot_size(), // lot size
            constants::min_size(), // min size
            registry_id,
            whitelisted_pool,
            stable_pool,
            creation_fee,
            test,
        )
    }

    #[test_only]
    public(package) fun setup_pool_with_default_fees_return_fee<BaseAsset, QuoteAsset>(
        sender: address,
        registry_id: ID,
        whitelisted_pool: bool,
        test: &mut Scenario,
    ): (ID, ID) {
        let creation_fee = coin::mint_for_testing<DEEP>(constants::pool_creation_fee(), test.ctx());
        let fee_id = object::id(&creation_fee);
        let stable_pool = false;
        let pool_id = setup_pool<BaseAsset, QuoteAsset>(
            sender,
            constants::tick_size(), // tick size
            constants::lot_size(), // lot size
            constants::min_size(), // min size
            registry_id,
            whitelisted_pool,
            stable_pool,
            creation_fee,
            test,
        );

        (pool_id, fee_id)
    }

    #[test_only]
    /// Place a limit order
    public(package) fun place_limit_order<BaseAsset, QuoteAsset>(
        trader: address,
        pool_id: ID,
        balance_manager_id: ID,
        client_order_id: u64,
        order_type: u8,
        self_matching_option: u8,
        price: u64,
        quantity: u64,
        is_bid: bool,
        pay_with_deep: bool,
        expire_timestamp: u64,
        test: &mut Scenario,
    ): OrderInfo {
        test.next_tx(trader);
        {
            let mut pool = test.take_shared_by_id<Pool<BaseAsset, QuoteAsset>>(pool_id);
            let clock = test.take_shared<Clock>();
            let mut balance_manager = test.take_shared_by_id<BalanceManager>(balance_manager_id);
            let trade_proof;

            let is_owner = balance_manager.owner() == trader;
            if (is_owner) {
                trade_proof = balance_manager.generate_proof_as_owner(test.ctx());
            } else {
                let trade_cap = test.take_from_sender<TradeCap>();
                trade_proof = balance_manager.generate_proof_as_trader(&trade_cap, test.ctx());
                test.return_to_sender(trade_cap);
            };

            // Place order in pool
            let order_info = pool.place_limit_order<BaseAsset, QuoteAsset>(
                &mut balance_manager,
                &trade_proof,
                client_order_id,
                order_type,
                self_matching_option,
                price,
                quantity,
                is_bid,
                pay_with_deep,
                expire_timestamp,
                &clock,
                test.ctx()
            );
            return_shared(pool);
            return_shared(clock);
            return_shared(balance_manager);

            order_info
        }
    }

    #[test_only]
    /// Place an order
    public(package) fun place_market_order<BaseAsset, QuoteAsset>(
        trader: address,
        pool_id: ID,
        balance_manager_id: ID,
        client_order_id: u64,
        self_matching_option: u8,
        quantity: u64,
        is_bid: bool,
        pay_with_deep: bool,
        test: &mut Scenario,
    ): OrderInfo {
        test.next_tx(trader);
        {
            let mut pool = test.take_shared_by_id<Pool<BaseAsset, QuoteAsset>>(pool_id);
            let clock = test.take_shared<Clock>();
            let mut balance_manager = test.take_shared_by_id<BalanceManager>(balance_manager_id);
            let trade_proof = balance_manager.generate_proof_as_owner(test.ctx());

            // Place order in pool
            let order_info = pool.place_market_order<BaseAsset, QuoteAsset>(
                &mut balance_manager,
                &trade_proof,
                client_order_id,
                self_matching_option,
                quantity,
                is_bid,
                pay_with_deep,
                &clock,
                test.ctx()
            );
            return_shared(pool);
            return_shared(clock);
            return_shared(balance_manager);

            order_info
        }
    }

    #[test_only]
    /// Cancel an order
    public(package) fun cancel_order<BaseAsset, QuoteAsset>(
        sender: address,
        pool_id: ID,
        balance_manager_id: ID,
        order_id: u128,
        test: &mut Scenario,
    ) {
        test.next_tx(sender);
        {
            let mut pool = test.take_shared_by_id<Pool<BaseAsset, QuoteAsset>>(pool_id);
            let clock = test.take_shared<Clock>();
            let mut balance_manager = test.take_shared_by_id<BalanceManager>(balance_manager_id);
            let trade_proof = balance_manager.generate_proof_as_owner(test.ctx());

            pool.cancel_order<BaseAsset, QuoteAsset>(
                &mut balance_manager,
                &trade_proof,
                order_id,
                &clock,
                test.ctx()
            );
            return_shared(pool);
            return_shared(clock);
            return_shared(balance_manager);
        }
    }

    #[test_only]
    /// Set the time in the global clock to 1_000_000 + current_time
    public(package) fun set_time(
        current_time: u64,
        test: &mut Scenario,
    ) {
        test.next_tx(OWNER);
        {
            let mut clock = test.take_shared<Clock>();
            clock.set_for_testing(current_time + 1_000_000);
            return_shared(clock);
        };
    }

    #[test_only]
    public(package) fun modify_order<BaseAsset, QuoteAsset>(
        sender: address,
        pool_id: ID,
        balance_manager_id: ID,
        order_id: u128,
        new_quantity: u64,
        test: &mut Scenario,
    ) {
        test.next_tx(sender);
        {
            let mut pool = test.take_shared_by_id<Pool<BaseAsset, QuoteAsset>>(pool_id);
            let mut balance_manager = test.take_shared_by_id<BalanceManager>(balance_manager_id);
            let trade_cap = test.take_from_sender<TradeCap>();
            let trade_proof = balance_manager.generate_proof_as_trader(&trade_cap, test.ctx());
            let clock = test.take_shared<Clock>();

            pool.modify_order<BaseAsset, QuoteAsset>(
                &mut balance_manager,
                &trade_proof,
                order_id,
                new_quantity,
                &clock,
                test.ctx()
            );

            test.return_to_sender(trade_cap);
            return_shared(pool);
            return_shared(balance_manager);
            return_shared(clock);
        }
    }

    fun test_place_order_edge_price(
        quantity: u64,
        price: u64,
    ){
        let mut test = begin(OWNER);
        let registry_id = setup_test(OWNER, &mut test);
        let balance_manager_id_alice = create_acct_and_share_with_funds(ALICE, 1000000 * constants::float_scaling(), &mut test);
        let pool_id = setup_pool_with_default_fees_and_reference_pool<SUI, USDC, SUI, DEEP>(ALICE, registry_id, balance_manager_id_alice, &mut test);

        let client_order_id = 1;
        let expire_timestamp = constants::max_u64();
        let pay_with_deep = true;

        place_limit_order<SUI, USDC>(
            ALICE,
            pool_id,
            balance_manager_id_alice,
            client_order_id,
            constants::no_restriction(),
            constants::self_matching_allowed(),
            price,
            quantity,
            false,
            pay_with_deep,
            expire_timestamp,
            &mut test,
        );

        end(test);
    }

    #[test_only]
    /// Get the time in the global clock
    public(package) fun get_time(
        test: &mut Scenario,
    ): u64 {
        test.next_tx(OWNER);
        {
            let clock = test.take_shared<Clock>();
            let time =clock.timestamp_ms();
            return_shared(clock);

            time
        }
    }

    #[test_only]
    public(package) fun validate_open_orders<BaseAsset, QuoteAsset>(
        sender: address,
        pool_id: ID,
        balance_manager_id: ID,
        expected_open_orders: u64,
        test: &mut Scenario,
    ){
        test.next_tx(sender);
        {
            let pool = test.take_shared_by_id<Pool<BaseAsset, QuoteAsset>>(pool_id);
<<<<<<< HEAD

            assert!(pool.account_open_orders(balance_manager_id).size() == expected_open_orders, 1);

            return_shared(pool);
=======
            let balance_manager = test.take_shared_by_id<BalanceManager>(balance_manager_id);

            assert!(pool.account_open_orders(&balance_manager).size() == expected_open_orders, 1);

            return_shared(pool);
            return_shared(balance_manager);
>>>>>>> 0786006d
        }
    }

    /// Alice places a worse order
    /// Alice places 3 bid/ask orders with at price 1
    /// Alice matches the order with an ask/bid order at price 1
    /// The first order should be matched because of queue priority
    /// Process is repeated with a third order
    fun test_queue_priority(
        is_bid: bool,
    ){
        let mut test = begin(OWNER);
        let registry_id = setup_test(OWNER, &mut test);
        let balance_manager_id_alice = create_acct_and_share_with_funds(ALICE, 1000000 * constants::float_scaling(), &mut test);
        let pool_id = setup_pool_with_default_fees_and_reference_pool<SUI, USDC, SUI, DEEP>(ALICE, registry_id, balance_manager_id_alice, &mut test);

        let client_order_id = 1;
        let price = 2 * constants::float_scaling();
        let worse_price = if (is_bid) {
            1 * constants::float_scaling()
        } else {
            3 * constants::float_scaling()
        };
        let quantity = 1 * constants::float_scaling();
        let expire_timestamp = constants::max_u64();
        let pay_with_deep = true;

        let order_info_worse = place_limit_order<SUI, USDC>(
            ALICE,
            pool_id,
            balance_manager_id_alice,
            client_order_id,
            constants::no_restriction(),
            constants::self_matching_allowed(),
            worse_price,
            quantity,
            is_bid,
            pay_with_deep,
            expire_timestamp,
            &mut test,
        );

        place_limit_order<SUI, USDC>(
            ALICE,
            pool_id,
            balance_manager_id_alice,
            client_order_id,
            constants::no_restriction(),
            constants::self_matching_allowed(),
            price,
            quantity,
            is_bid,
            pay_with_deep,
            expire_timestamp,
            &mut test,
        );

        let order_info_2 = place_limit_order<SUI, USDC>(
            ALICE,
            pool_id,
            balance_manager_id_alice,
            client_order_id,
            constants::no_restriction(),
            constants::self_matching_allowed(),
            price,
            quantity,
            is_bid,
            pay_with_deep,
            expire_timestamp,
            &mut test,
        );

        let order_info_3 = place_limit_order<SUI, USDC>(
            ALICE,
            pool_id,
            balance_manager_id_alice,
            client_order_id,
            constants::no_restriction(),
            constants::self_matching_allowed(),
            price,
            quantity,
            is_bid,
            pay_with_deep,
            expire_timestamp,
            &mut test,
        );

        // Alice places limit order at price 1 for matching
        place_limit_order<SUI, USDC>(
            ALICE,
            pool_id,
            balance_manager_id_alice,
            client_order_id,
            constants::no_restriction(),
            constants::self_matching_allowed(),
            price,
            quantity,
            !is_bid,
            pay_with_deep,
            expire_timestamp,
            &mut test,
        );

        borrow_and_verify_book_order<SUI, USDC>(
            pool_id,
            order_info_2.order_id(),
            is_bid,
            client_order_id,
            quantity,
            0,
            order_info_2.order_deep_price().deep_per_asset(),
            test.ctx().epoch(),
            constants::live(),
            expire_timestamp,
            &mut test,
        );

        borrow_and_verify_book_order<SUI, USDC>(
            pool_id,
            order_info_3.order_id(),
            is_bid,
            client_order_id,
            quantity,
            0,
            order_info_3.order_deep_price().deep_per_asset(),
            test.ctx().epoch(),
            constants::live(),
            expire_timestamp,
            &mut test,
        );

        borrow_and_verify_book_order<SUI, USDC>(
            pool_id,
            order_info_worse.order_id(),
            is_bid,
            client_order_id,
            quantity,
            0,
            order_info_3.order_deep_price().deep_per_asset(),
            test.ctx().epoch(),
            constants::live(),
            expire_timestamp,
            &mut test,
        );

        // Alice places limit order at price 1 for matching
        place_limit_order<SUI, USDC>(
            ALICE,
            pool_id,
            balance_manager_id_alice,
            client_order_id,
            constants::no_restriction(),
            constants::self_matching_allowed(),
            price,
            quantity,
            !is_bid,
            pay_with_deep,
            expire_timestamp,
            &mut test,
        );

        borrow_and_verify_book_order<SUI, USDC>(
            pool_id,
            order_info_3.order_id(),
            is_bid,
            client_order_id,
            quantity,
            0,
            order_info_3.order_deep_price().deep_per_asset(),
            test.ctx().epoch(),
            constants::live(),
            expire_timestamp,
            &mut test,
        );

        borrow_and_verify_book_order<SUI, USDC>(
            pool_id,
            order_info_worse.order_id(),
            is_bid,
            client_order_id,
            quantity,
            0,
            order_info_worse.order_deep_price().deep_per_asset(),
            test.ctx().epoch(),
            constants::live(),
            expire_timestamp,
            &mut test,
        );

        end(test);
    }

    fun test_modify_order(
        original_quantity: u64,
        new_quantity: u64,
        filled_quantity: u64,
        is_bid: bool,
    ){
        let mut test = begin(OWNER);
        let registry_id = setup_test(OWNER, &mut test);
        let balance_manager_id_alice = create_acct_and_share_with_funds(ALICE, 1000000 * constants::float_scaling(), &mut test);
        let pool_id = setup_pool_with_default_fees_and_reference_pool<SUI, USDC, SUI, DEEP>(ALICE, registry_id, balance_manager_id_alice, &mut test);

        let client_order_id = 1;
        let base_price = 2 * constants::float_scaling();
        let expire_timestamp = constants::max_u64();
        let pay_with_deep = true;

        let order_info = place_limit_order<SUI, USDC>(
            ALICE,
            pool_id,
            balance_manager_id_alice,
            client_order_id,
            constants::no_restriction(),
            constants::self_matching_allowed(),
            base_price,
            original_quantity,
            is_bid,
            pay_with_deep,
            expire_timestamp,
            &mut test,
        );

        if (filled_quantity > 0) {
            place_limit_order<SUI, USDC>(
                ALICE,
                pool_id,
                balance_manager_id_alice,
                client_order_id,
                constants::no_restriction(),
                constants::self_matching_allowed(),
                base_price,
                filled_quantity,
                !is_bid,
                pay_with_deep,
                expire_timestamp,
                &mut test,
            );
        };

        modify_order<SUI, USDC>(
            ALICE,
            pool_id,
            balance_manager_id_alice,
            order_info.order_id(),
            new_quantity,
            &mut test,
        );

        borrow_and_verify_book_order<SUI, USDC>(
            pool_id,
            order_info.order_id(),
            is_bid,
            client_order_id,
            new_quantity,
            0,
            order_info.order_deep_price().deep_per_asset(),
            test.ctx().epoch(),
            constants::live(),
            expire_timestamp,
            &mut test,
        );

        end(test);
    }

    fun test_order_limit(
        is_bid: bool,
    ){
        let mut test = begin(OWNER);
        let registry_id = setup_test(OWNER, &mut test);
        let balance_manager_id_alice = create_acct_and_share_with_funds(ALICE, 1000000 * constants::float_scaling(), &mut test);
        let balance_manager_id_bob = create_acct_and_share_with_funds(BOB, 1000000 * constants::float_scaling(), &mut test);
        let pool_id = setup_pool_with_default_fees_and_reference_pool<SUI, USDC, SUI, DEEP>(ALICE, registry_id, balance_manager_id_alice, &mut test);

        let client_order_id = 1;
        let price = 2 * constants::float_scaling();
        let quantity = 1 * constants::float_scaling();
        let expire_timestamp = constants::max_u64();
        let pay_with_deep = true;
        let mut num_orders = 150;

        while (num_orders > 100) {
            place_limit_order<SUI, USDC>(
            ALICE,
            pool_id,
            balance_manager_id_alice,
            client_order_id,
            constants::no_restriction(),
            constants::self_matching_allowed(),
            price,
            quantity,
            is_bid,
            pay_with_deep,
            expire_timestamp,
            &mut test,
            );

            num_orders = num_orders - 1;
        };

        while (num_orders > 0) {
            place_limit_order<SUI, USDC>(
            BOB,
            pool_id,
            balance_manager_id_bob,
            client_order_id,
            constants::no_restriction(),
            constants::self_matching_allowed(),
            price,
            quantity,
            is_bid,
            pay_with_deep,
            expire_timestamp,
            &mut test,
            );

            num_orders = num_orders - 1;
        };

        let match_quantity = 1000 * constants::float_scaling();

        // Place first order, should only match with 200 of the orders.
        let order_info = place_limit_order<SUI, USDC>(
            ALICE,
            pool_id,
            balance_manager_id_alice,
            client_order_id,
            constants::no_restriction(),
            constants::self_matching_allowed(),
            price,
            match_quantity,
            !is_bid,
            pay_with_deep,
            expire_timestamp,
            &mut test,
        );

        let expected_status = constants::partially_filled();
        let expected_cumulative_quote_quantity = constants::max_fills() * price;
        let paid_fees = constants::max_fills() * math::mul(constants::taker_fee(), constants::deep_multiplier());

        verify_order_info(
            &order_info,
            client_order_id,
            price,
            match_quantity,
            constants::max_fills() * quantity,
            expected_cumulative_quote_quantity,
            paid_fees,
            true,
            expected_status,
            expire_timestamp,
        );

        // Place second order, should match with 100 of the remaining orders.
        let order_info = place_limit_order<SUI, USDC>(
            ALICE,
            pool_id,
            balance_manager_id_alice,
            client_order_id,
            constants::no_restriction(),
            constants::self_matching_allowed(),
            price,
            match_quantity,
            !is_bid,
            pay_with_deep,
            expire_timestamp,
            &mut test,
        );

        let expected_status = constants::partially_filled();
        let expected_cumulative_quote_quantity = 50 * price;
        let expected_executed_quantity = 50 * quantity;
        let paid_fees = 50 * math::mul(constants::taker_fee(), constants::deep_multiplier());

        verify_order_info(
            &order_info,
            client_order_id,
            price,
            match_quantity,
            expected_executed_quantity,
            expected_cumulative_quote_quantity,
            paid_fees,
            true,
            expected_status,
            expire_timestamp,
        );

        end(test);
    }

    fun test_get_pool_id_by_asset(){
        let mut test = begin(OWNER);
        let registry_id = setup_test(OWNER, &mut test);
        let pool_id_1 = setup_pool_with_default_fees<SUI, USDC>(OWNER, registry_id, false, false, &mut test);
        let pool_id_2 = setup_pool_with_default_fees<SPAM, USDC>(OWNER, registry_id, false, false, &mut test);
        let pool_id_1_returned = get_pool_id_by_asset<SUI, USDC>(registry_id, &mut test);
        let pool_id_2_returned = get_pool_id_by_asset<SPAM, USDC>(registry_id, &mut test);

        assert!(pool_id_1 == pool_id_1_returned, constants::e_incorrect_pool_id());
        assert!(pool_id_2 == pool_id_2_returned, constants::e_incorrect_pool_id());
        end(test);
    }

    fun get_pool_id_by_asset<BaseAsset, QuoteAsset>(
        registry_id: ID,
        test: &mut Scenario,
    ): ID {
        test.next_tx(OWNER);
        {
            let registry = test.take_shared_by_id<Registry>(registry_id);
            let pool_id = pool::get_pool_id_by_asset<BaseAsset, QuoteAsset>(&registry);
            return_shared(registry);

            pool_id
        }
    }

    fun test_unregister_pool(
        unregister: bool,
    ){
        let mut test = begin(OWNER);
        let registry_id = setup_test(OWNER, &mut test);
        let pool_id = setup_pool_with_default_fees<SUI, USDC>(OWNER, registry_id, false, false, &mut test);
        if (unregister) {
            unregister_pool<SUI, USDC>(pool_id, registry_id, &mut test);
        };
        setup_pool_with_default_fees<SUI, USDC>(OWNER, registry_id, false, false, &mut test);

        end(test);
    }

    fun unregister_pool<BaseAsset, QuoteAsset>(
        pool_id: ID,
        registry_id: ID,
        test: &mut Scenario,
    ) {
        test.next_tx(OWNER);
        {
            let admin_cap = registry::get_admin_cap_for_testing(test.ctx());
            let mut pool = test.take_shared_by_id<Pool<BaseAsset, QuoteAsset>>(pool_id);
            let mut registry = test.take_shared_by_id<Registry>(registry_id);

            pool::unregister_pool_admin<BaseAsset, QuoteAsset>(&mut pool, &mut registry, &admin_cap);
            return_shared(pool);
            return_shared(registry);
            test_utils::destroy(admin_cap);
        }
    }

    fun setup_pool_with_default_fees_and_reference_pool<BaseAsset, QuoteAsset, ReferenceBaseAsset, ReferenceQuoteAsset>(
        sender: address,
        registry_id: ID,
        balance_manager_id: ID,
        test: &mut Scenario,
    ): ID {
        let target_pool_id = setup_pool_with_default_fees<BaseAsset, QuoteAsset>(
            OWNER,
            registry_id,
            false,
            false,
            test,
        );
        let reference_pool_id = setup_reference_pool<ReferenceBaseAsset, ReferenceQuoteAsset>(
            sender,
            registry_id,
            balance_manager_id,
            100 * constants::float_scaling(),
            test,
        );
        set_time(0, test);
        add_deep_price_point<BaseAsset, QuoteAsset, ReferenceBaseAsset, ReferenceQuoteAsset>(
            sender,
            target_pool_id,
            reference_pool_id,
            test,
        );

        target_pool_id
    }

    fun setup_pool_with_default_fees_and_reference_pool_unregistered<BaseAsset, QuoteAsset, ReferenceBaseAsset, ReferenceQuoteAsset>(
        sender: address,
        registry_id: ID,
        balance_manager_id: ID,
        test: &mut Scenario,
    ): ID {
        let target_pool_id = setup_pool_with_default_fees<BaseAsset, QuoteAsset>(
            OWNER,
            registry_id,
            false,
            false,
            test,
        );
        let reference_pool_id = setup_reference_pool<ReferenceBaseAsset, ReferenceQuoteAsset>(
            sender,
            registry_id,
            balance_manager_id,
            100 * constants::float_scaling(),
            test,
        );
        set_time(0, test);
        unregister_pool<ReferenceBaseAsset, ReferenceQuoteAsset>(reference_pool_id, registry_id, test);
        add_deep_price_point<BaseAsset, QuoteAsset, ReferenceBaseAsset, ReferenceQuoteAsset>(
            sender,
            target_pool_id,
            reference_pool_id,
            test,
        );

        target_pool_id
    }

    fun setup_pool_with_stable_fees_and_reference_pool<BaseAsset, QuoteAsset, ReferenceBaseAsset, ReferenceQuoteAsset>(
        sender: address,
        registry_id: ID,
        balance_manager_id: ID,
        test: &mut Scenario,
    ): ID {
        let target_pool_id = setup_pool_with_stable_fees<BaseAsset, QuoteAsset>(
            OWNER,
            registry_id,
            false,
            test,
        );
        let reference_pool_id = setup_reference_pool<ReferenceBaseAsset, ReferenceQuoteAsset>(
            sender,
            registry_id,
            balance_manager_id,
            100 * constants::float_scaling(),
            test,
        );
        set_time(0, test);
        add_deep_price_point<BaseAsset, QuoteAsset, ReferenceBaseAsset, ReferenceQuoteAsset>(
            sender,
            target_pool_id,
            reference_pool_id,
            test,
        );

        target_pool_id
    }

    /// Alice places a bid order, Bob places a swap_exact_amount order
    /// Make sure the assets returned to Bob are correct
    /// When swap is not fully filled, assets are returned correctly
    /// Make sure expired orders are skipped over
    fun test_swap_exact_not_fully_filled(
        is_bid: bool,
        low_quantity: bool,
        minimum_enforced: bool,
    ) {
        let mut test = begin(OWNER);
        let registry_id = setup_test(OWNER, &mut test);
        let balance_manager_id_alice = create_acct_and_share_with_funds(ALICE, 1000000 * constants::float_scaling(), &mut test);
        let pool_id = setup_pool_with_default_fees_and_reference_pool<SUI, USDC, SUI, DEEP>(ALICE, registry_id, balance_manager_id_alice, &mut test);

        let alice_client_order_id = 1;
        let alice_price = 3 * constants::float_scaling();
        let alice_quantity = 2 * constants::float_scaling();
        let expired_price = if (is_bid) {
            3 * constants::float_scaling()
        } else {
            1 * constants::float_scaling()
        };
        let expire_timestamp = constants::max_u64();
        let expire_timestamp_e = get_time(&mut test) + 100;
        let pay_with_deep = true;
        let residual = constants::lot_size() - 1;

        place_limit_order<SUI, USDC>(
            ALICE,
            pool_id,
            balance_manager_id_alice,
            alice_client_order_id,
            constants::no_restriction(),
            constants::self_matching_allowed(),
            alice_price,
            alice_quantity,
            is_bid,
            pay_with_deep,
            expire_timestamp,
            &mut test,
        );

        place_limit_order<SUI, USDC>(
            ALICE,
            pool_id,
            balance_manager_id_alice,
            alice_client_order_id,
            constants::no_restriction(),
            constants::self_matching_allowed(),
            expired_price,
            alice_quantity,
            is_bid,
            pay_with_deep,
            expire_timestamp_e,
            &mut test,
        );

        set_time(200, &mut test);

        let base_in = if (is_bid) {
            if (low_quantity) {
                100
            } else {
                4 * constants::float_scaling() + residual
            }
        } else {
            0
        };
        let quote_in = if (is_bid) {
            0
        } else {
            if (low_quantity) {
                100
            } else {
                8 * constants::float_scaling() + 3 * residual
            }
        };
        let deep_in = 2 * math::mul(constants::deep_multiplier(), constants::taker_fee()) + residual;

        let (base, quote, deep_required) = get_quantity_out<SUI, USDC>(
            pool_id,
            base_in,
            quote_in,
            &mut test,
        );

        let (base_2, quote_2, deep_required_2) = if (is_bid) {
            get_quote_quantity_out<SUI, USDC>(
                pool_id,
                base_in,
                &mut test,
            )
        } else {
            get_base_quantity_out<SUI, USDC>(
                pool_id,
                quote_in,
                &mut test,
            )
        };
        let min_out = if (minimum_enforced) {
            10 * constants::float_scaling()
        } else {
            0
        };

        let (base_out, quote_out, deep_out) =
            if (is_bid) {
                place_swap_exact_base_for_quote<SUI, USDC>(
                    pool_id,
                    BOB,
                    base_in,
                    deep_in,
                    min_out,
                    &mut test,
                )
            } else {
                place_swap_exact_quote_for_base<SUI, USDC>(
                    pool_id,
                    BOB,
                    quote_in,
                    deep_in,
                    min_out,
                    &mut test,
                )
            };

        if (low_quantity) {
            assert!(base_out.value() == base_in);
            assert!(quote_out.value() == quote_in);
            assert!(deep_out.value() == deep_in);
        } else {
            if (is_bid) {
                assert!(base_out.value() == 2 * constants::float_scaling() + residual, constants::e_order_info_mismatch());
                assert!(quote_out.value() == 6 * constants::float_scaling(), constants::e_order_info_mismatch());
            } else {
                assert!(base_out.value() == 2 * constants::float_scaling(), constants::e_order_info_mismatch());
                assert!(quote_out.value() == 2 * constants::float_scaling() + 3 * residual, constants::e_order_info_mismatch());
            };

            assert!(deep_out.value() == residual, constants::e_order_info_mismatch());
            assert!(base == base_2 && base == base_out.value(), constants::e_order_info_mismatch());
            assert!(quote == quote_2 && quote == quote_out.value(), constants::e_order_info_mismatch());
            assert!(deep_required == deep_required_2 && deep_required == deep_in - deep_out.value(), constants::e_order_info_mismatch());
        };

        base_out.burn_for_testing();
        quote_out.burn_for_testing();
        deep_out.burn_for_testing();

        end(test);
    }

    /// Test getting the mid price of the order book
    /// Expired orders are skipped
    fun test_mid_price() {
        let mut test = begin(OWNER);
        let registry_id = setup_test(OWNER, &mut test);
        let balance_manager_id_alice = create_acct_and_share_with_funds(ALICE, 1000000 * constants::float_scaling(), &mut test);
        let pool_id = setup_pool_with_default_fees_and_reference_pool<SUI, USDC, SUI, DEEP>(ALICE, registry_id, balance_manager_id_alice, &mut test);

        let client_order_id = 1;
        let price_bid_1 = 1 * constants::float_scaling();
        let price_bid_best = 2 * constants::float_scaling();
        let price_bid_expired = 2_200_000_000;
        let price_ask_1 = 6 * constants::float_scaling();
        let price_ask_best = 5 * constants::float_scaling();
        let price_ask_expired = 3_200_000_000;
        let quantity = 1 * constants::float_scaling();
        let expire_timestamp = constants::max_u64();
        let expire_timestamp_e = get_time(&mut test) + 100;
        let pay_with_deep = true;
        let is_bid = true;

        place_limit_order<SUI, USDC>(
            ALICE,
            pool_id,
            balance_manager_id_alice,
            client_order_id,
            constants::no_restriction(),
            constants::self_matching_allowed(),
            price_bid_1,
            quantity,
            is_bid,
            pay_with_deep,
            expire_timestamp,
            &mut test,
        );

        place_limit_order<SUI, USDC>(
            ALICE,
            pool_id,
            balance_manager_id_alice,
            client_order_id,
            constants::no_restriction(),
            constants::self_matching_allowed(),
            price_bid_best,
            quantity,
            is_bid,
            pay_with_deep,
            expire_timestamp,
            &mut test,
        );

        place_limit_order<SUI, USDC>(
            ALICE,
            pool_id,
            balance_manager_id_alice,
            client_order_id,
            constants::no_restriction(),
            constants::self_matching_allowed(),
            price_bid_expired,
            quantity,
            is_bid,
            pay_with_deep,
            expire_timestamp_e,
            &mut test,
        );

        place_limit_order<SUI, USDC>(
            ALICE,
            pool_id,
            balance_manager_id_alice,
            client_order_id,
            constants::no_restriction(),
            constants::self_matching_allowed(),
            price_ask_1,
            quantity,
            !is_bid,
            pay_with_deep,
            expire_timestamp,
            &mut test,
        );

        place_limit_order<SUI, USDC>(
            ALICE,
            pool_id,
            balance_manager_id_alice,
            client_order_id,
            constants::no_restriction(),
            constants::self_matching_allowed(),
            price_ask_best,
            quantity,
            !is_bid,
            pay_with_deep,
            expire_timestamp,
            &mut test,
        );

        place_limit_order<SUI, USDC>(
            ALICE,
            pool_id,
            balance_manager_id_alice,
            client_order_id,
            constants::no_restriction(),
            constants::self_matching_allowed(),
            price_ask_expired,
            quantity,
            !is_bid,
            pay_with_deep,
            expire_timestamp_e,
            &mut test,
        );

        let expected_mid_price = (price_bid_expired + price_ask_expired) / 2;
        assert!(get_mid_price<SUI, USDC>(pool_id, &mut test) == expected_mid_price, constants::e_incorrect_mid_price());

        set_time(200, &mut test);
        let expected_mid_price = (price_bid_best + price_ask_best) / 2;
        assert!(get_mid_price<SUI, USDC>(pool_id, &mut test) == expected_mid_price, constants::e_incorrect_mid_price());

        end(test);
    }

    /// Places 3 orders at price 1, 2, 3 with quantity 1
    /// Market order of quantity 1.5 should fill one order completely, one partially, and one not at all
    /// Order 3 is fully filled for bid orders then ask market order
    /// Order 1 is fully filled for ask orders then bid market order
    /// Order 2 is partially filled for both
    fun test_market_order(
        is_bid: bool,
    ) {
        let mut test = begin(OWNER);
        let registry_id = setup_test(OWNER, &mut test);
        let balance_manager_id_alice = create_acct_and_share_with_funds(ALICE, 1000000 * constants::float_scaling(), &mut test);
        let pool_id = setup_pool_with_default_fees_and_reference_pool<SUI, USDC, SUI, DEEP>(ALICE, registry_id, balance_manager_id_alice, &mut test);

        let client_order_id = 1;
        let base_price = constants::float_scaling();
        let quantity = 1 * constants::float_scaling();
        let expire_timestamp = constants::max_u64();
        let pay_with_deep = true;
        let mut i = 0;
        let num_orders = 3;
        let partial_order_client_id = 2;
        let full_order_client_id = if (is_bid) {
            1
        } else {
            3
        };
        let mut partial_order_id = 0;
        let mut full_order_id = 0;

        while (i < num_orders) {
            let order_info = place_limit_order<SUI, USDC>(
                ALICE,
                pool_id,
                balance_manager_id_alice,
                client_order_id + i,
                constants::no_restriction(),
                constants::self_matching_allowed(),
                (client_order_id + i) * base_price,
                quantity,
                is_bid,
                pay_with_deep,
                expire_timestamp,
                &mut test,
            );
            if (order_info.client_order_id() == full_order_client_id) {
                full_order_id = order_info.order_id();
            };
            if (order_info.client_order_id() == partial_order_client_id) {
                partial_order_id = order_info.order_id();
            };
            i = i + 1;
        };

        let client_order_id = num_orders + 1;
        let fee_is_deep = true;
        let quantity_2 = 1_500_000_000;
        let price = if (is_bid) {
            constants::min_price()
        } else {
            constants::max_price()
        };

        let order_info = place_market_order<SUI, USDC>(
            ALICE,
            pool_id,
            balance_manager_id_alice,
            client_order_id,
            constants::self_matching_allowed(),
            quantity_2,
            !is_bid,
            pay_with_deep,
            &mut test,
        );

        let current_time = get_time(&mut test);
        let cumulative_quote_quantity = if (is_bid) {
            4_000_000_000
        } else {
            2_000_000_000
        };

        verify_order_info(
            &order_info,
            client_order_id,
            price,
            quantity_2,
            quantity_2,
            cumulative_quote_quantity,
            math::mul(
                quantity_2,
                math::mul(
                    constants::taker_fee(),
                    constants::deep_multiplier())
            ),
            fee_is_deep,
            constants::filled(),
            current_time,
        );

        borrow_and_verify_book_order<SUI, USDC>(
            pool_id,
            partial_order_id,
            is_bid,
            partial_order_client_id,
            quantity,
            500_000_000,
            constants::deep_multiplier(),
            0,
            constants::partially_filled(),
            constants::max_u64(),
            &mut test,
        );

        borrow_and_verify_book_order<SUI, USDC>(
            pool_id,
            full_order_id,
            is_bid,
            full_order_client_id,
            quantity,
            0,
            constants::deep_multiplier(),
            0,
            constants::live(),
            constants::max_u64(),
            &mut test,
        );

        end(test);
    }

    /// Test crossing num_orders orders with a single order
    /// Should be filled with the num_orders orders, with correct quantities
    /// Quantity of 1 for the first num_orders orders, quantity of num_orders for the last order
    fun test_crossing_multiple(
        is_bid: bool,
        num_orders: u64,
    ) {
        let mut test = begin(OWNER);
        let registry_id = setup_test(OWNER, &mut test);
        let balance_manager_id_alice = create_acct_and_share_with_funds(ALICE, 1000000 * constants::float_scaling(), &mut test);
        let pool_id = setup_pool_with_default_fees_and_reference_pool<SUI, USDC, SUI, DEEP>(ALICE, registry_id, balance_manager_id_alice, &mut test);

        let client_order_id = 1;
        let price = 2 * constants::float_scaling();
        let quantity = 1 * constants::float_scaling();
        let expire_timestamp = constants::max_u64();
        let pay_with_deep = true;

        let mut i = 0;
        while (i < num_orders) {
            place_limit_order<SUI, USDC>(
                ALICE,
                pool_id,
                balance_manager_id_alice,
                client_order_id,
                constants::no_restriction(),
                constants::self_matching_allowed(),
                price,
                quantity,
                is_bid,
                pay_with_deep,
                expire_timestamp,
                &mut test,
            );
            i = i + 1;
        };

        let client_order_id = 3;
        let price = if (is_bid) {
            1 * constants::float_scaling()
        } else {
            3 * constants::float_scaling()
        };

        let order_info = place_limit_order<SUI, USDC>(
            ALICE,
            pool_id,
            balance_manager_id_alice,
            client_order_id,
            constants::no_restriction(),
            constants::self_matching_allowed(),
            price,
            num_orders * quantity,
            !is_bid,
            pay_with_deep,
            expire_timestamp,
            &mut test,
        );

        verify_order_info(
            &order_info,
            client_order_id,
            price,
            num_orders * quantity,
            num_orders * quantity,
            2 * num_orders * quantity,
            num_orders * math::mul(constants::taker_fee(), constants::deep_multiplier()),
            true,
            constants::filled(),
            expire_timestamp,
        );

        end(test);
    }

    /// Test fill or kill order that crosses with an order that's smaller in quantity
    /// Should error with EFOKOrderCannotBeFullyFilled if order cannot be fully filled
    /// Should fill correctly if order can be fully filled
    /// First order has quantity 1, second order has quantity 2 for incorrect fill
    /// First two orders have quantity 1, third order is quantity 2 for correct fill
    fun test_fill_or_kill(
        is_bid: bool,
        order_can_be_filled: bool,
    ) {
        let mut test = begin(OWNER);
        let registry_id = setup_test(OWNER, &mut test);
        let balance_manager_id_alice = create_acct_and_share_with_funds(ALICE, 1000000 * constants::float_scaling(), &mut test);
        let pool_id = setup_pool_with_default_fees_and_reference_pool<SUI, USDC, SUI, DEEP>(ALICE, registry_id, balance_manager_id_alice, &mut test);

        let client_order_id = 1;
        let price = 2 * constants::float_scaling();
        let quantity = 1 * constants::float_scaling();
        let expire_timestamp = constants::max_u64();
        let pay_with_deep = true;
        let quantity_multiplier = 2;
        let mut num_orders = if (order_can_be_filled) {
            quantity_multiplier
        } else {
            1
        };

        while (num_orders > 0) {
            place_limit_order<SUI, USDC>(
                ALICE,
                pool_id,
                balance_manager_id_alice,
                client_order_id,
                constants::no_restriction(),
                constants::self_matching_allowed(),
                price,
                quantity,
                is_bid,
                pay_with_deep,
                expire_timestamp,
                &mut test,
            );
            num_orders = num_orders - 1;
        };

        // Place a second order that crosses with the first i orders
        let client_order_id = 2;
        let price = if (is_bid) {
            1 * constants::float_scaling()
        } else {
            3 * constants::float_scaling()
        };

        let order_info = place_limit_order<SUI, USDC>(
            ALICE,
            pool_id,
            balance_manager_id_alice,
            client_order_id,
            constants::fill_or_kill(),
            constants::self_matching_allowed(),
            price,
            quantity_multiplier * quantity,
            !is_bid,
            pay_with_deep,
            expire_timestamp,
            &mut test,
        );

        verify_order_info(
            &order_info,
            client_order_id,
            price,
            quantity_multiplier * quantity,
            quantity_multiplier * quantity,
            2 * quantity_multiplier * quantity,
            quantity_multiplier * math::mul(constants::taker_fee(), constants::deep_multiplier()),
            true,
            constants::filled(),
            expire_timestamp,
        );

        end(test);
    }

    /// Test post only order that crosses with another order
    /// Should error with EPOSTOrderCrossesOrderbook
    fun test_post_only(
        is_bid: bool,
        crosses_order: bool,
    ) {
        let mut test = begin(OWNER);
        let registry_id = setup_test(OWNER, &mut test);
        let balance_manager_id_alice = create_acct_and_share_with_funds(ALICE, 1000000 * constants::float_scaling(), &mut test);
        let pool_id = setup_pool_with_default_fees_and_reference_pool<SUI, USDC, SUI, DEEP>(ALICE, registry_id, balance_manager_id_alice, &mut test);

        let client_order_id = 1;
        let order_type = constants::post_only();
        let price = 2 * constants::float_scaling();
        let quantity = 1 * constants::float_scaling();
        let expire_timestamp = constants::max_u64();
        let pay_with_deep = true;

        place_limit_order<SUI, USDC>(
            ALICE,
            pool_id,
            balance_manager_id_alice,
            client_order_id,
            order_type,
            constants::self_matching_allowed(),
            price,
            quantity,
            is_bid,
            pay_with_deep,
            expire_timestamp,
            &mut test,
        );

        // Place a second order that crosses with the first order
        let client_order_id = 2;
        let price = if ((is_bid && crosses_order) || (!is_bid && !crosses_order)) {
            1 * constants::float_scaling()
        } else {
            3 * constants::float_scaling()
        };

        place_limit_order<SUI, USDC>(
            ALICE,
            pool_id,
            balance_manager_id_alice,
            client_order_id,
            order_type,
            constants::self_matching_allowed(),
            price,
            quantity,
            !is_bid,
            pay_with_deep,
            expire_timestamp,
            &mut test,
        );

        end(test);
    }

    #[test, expected_failure(abort_code = ::deepbook::order_info::EInvalidOrderType)]
    /// placing an order > MAX_RESTRICTIONS should fail
    fun place_order_max_restrictions_e() {
        let mut test = begin(OWNER);
        let registry_id = setup_test(OWNER, &mut test);
        let balance_manager_id_alice = create_acct_and_share_with_funds(ALICE, 1000000 * constants::float_scaling(), &mut test);
        let pool_id = setup_pool_with_default_fees_and_reference_pool<SUI, USDC, SUI, DEEP>(ALICE, registry_id, balance_manager_id_alice, &mut test);
        let client_order_id = 1;
        let order_type = constants::max_restriction() + 1;
        let price = 2 * constants::float_scaling();
        let quantity = 1 * constants::float_scaling();
        let expire_timestamp = constants::max_u64();
        let pay_with_deep = true;

        place_limit_order<SUI, USDC>(
            ALICE,
            pool_id,
            balance_manager_id_alice,
            client_order_id,
            order_type,
            constants::self_matching_allowed(),
            price,
            quantity,
            true,
            pay_with_deep,
            expire_timestamp,
            &mut test,
        );
        end(test);
    }

    #[test, expected_failure(abort_code = ::deepbook::big_vector::ENotFound)]
    /// Trying to cancel a cancelled order should fail
    fun place_and_cancel_order_empty_e() {
        let mut test = begin(OWNER);
        let registry_id = setup_test(OWNER, &mut test);
        let balance_manager_id_alice = create_acct_and_share_with_funds(ALICE, 1000000 * constants::float_scaling(), &mut test);
        let pool_id = setup_pool_with_default_fees_and_reference_pool<SUI, USDC, SUI, DEEP>(ALICE, registry_id, balance_manager_id_alice, &mut test);

        let client_order_id = 1;
        let order_type = constants::no_restriction();
        let price = 2 * constants::float_scaling();
        let alice_quantity = 1 * constants::float_scaling();
        let expire_timestamp = constants::max_u64();
        let is_bid = true;
        let pay_with_deep = true;

        let placed_order_id = place_limit_order<SUI, USDC>(
            ALICE,
            pool_id,
            balance_manager_id_alice,
            client_order_id, // client_order_id
            order_type,
            constants::self_matching_allowed(),
            price, // price
            alice_quantity, // quantity
            is_bid,
            pay_with_deep,
            expire_timestamp, // no expiration
            &mut test,
        ).order_id();
        cancel_order<SUI, USDC>(
            ALICE,
            pool_id,
            balance_manager_id_alice,
            placed_order_id,
            &mut test
        );
        cancel_order<SUI, USDC>(
            ALICE,
            pool_id,
            balance_manager_id_alice,
            placed_order_id,
            &mut test
        );
        end(test);
    }

    #[test, expected_failure(abort_code = ::deepbook::order_info::EInvalidExpireTimestamp)]
    /// Trying to place an order that's expiring should fail
    fun place_order_expired_order_skipped() {
        let mut test = begin(OWNER);
        let registry_id = setup_test(OWNER, &mut test);
        let balance_manager_id_alice = create_acct_and_share_with_funds(ALICE, 1000000 * constants::float_scaling(), &mut test);
        let pool_id = setup_pool_with_default_fees_and_reference_pool<SUI, USDC, SUI, DEEP>(ALICE, registry_id, balance_manager_id_alice, &mut test);
        set_time(100, &mut test);

        let client_order_id = 1;
        let order_type = constants::no_restriction();
        let price = 2 * constants::float_scaling();
        let quantity = 1 * constants::float_scaling();
        let expire_timestamp = 0;
        let is_bid = true;
        let pay_with_deep = true;

        place_limit_order<SUI, USDC>(
            ALICE,
            pool_id,
            balance_manager_id_alice,
            client_order_id,
            order_type,
            constants::self_matching_allowed(),
            price,
            quantity,
            is_bid,
            pay_with_deep,
            expire_timestamp,
            &mut test,
        );
        end(test);
    }

    fun test_cancel_all_orders(
        is_bid: bool,
        has_open_orders: bool,
    ) {
        let mut test = begin(OWNER);
        let registry_id = setup_test(OWNER, &mut test);
        let balance_manager_id_alice = create_acct_and_share_with_funds(ALICE, 1000000 * constants::float_scaling(), &mut test);
        let pool_id = setup_pool_with_default_fees_and_reference_pool<SUI, USDC, SUI, DEEP>(ALICE, registry_id, balance_manager_id_alice, &mut test);

        let client_order_id = 1;
        let order_type = constants::no_restriction();
        let price = 2 * constants::float_scaling();
        let quantity = 1 * constants::float_scaling();
        let expire_timestamp = constants::max_u64();
        let pay_with_deep = true;
        let mut order_info_1_id = 0;

        if (has_open_orders) {
            order_info_1_id = place_limit_order<SUI, USDC>(
                ALICE,
                pool_id,
                balance_manager_id_alice,
                client_order_id,
                order_type,
                constants::self_matching_allowed(),
                price,
                quantity,
                is_bid,
                pay_with_deep,
                expire_timestamp,
                &mut test,
            ).order_id();

            let client_order_id = 2;

            let order_info_2_id = place_limit_order<SUI, USDC>(
                ALICE,
                pool_id,
                balance_manager_id_alice,
                client_order_id,
                order_type,
                constants::self_matching_allowed(),
                price,
                quantity,
                is_bid,
                pay_with_deep,
                expire_timestamp,
                &mut test,
            ).order_id();

            borrow_order_ok<SUI, USDC>(
                pool_id,
                order_info_1_id,
                &mut test,
            );

            borrow_order_ok<SUI, USDC>(
                pool_id,
                order_info_2_id,
                &mut test,
            );
        };

        cancel_all_orders<SUI, USDC>(
            pool_id,
            ALICE,
            balance_manager_id_alice,
            &mut test
        );

        if (has_open_orders) {
            borrow_order_ok<SUI, USDC>(
                pool_id,
                order_info_1_id,
                &mut test,
            );
        };
        end(test);
    }

    /// Alice places a bid order, Bob places a swap_exact_amount order
    /// Make sure the assets returned to Bob are correct
    /// Make sure expired orders are skipped over
    fun test_swap_exact_amount(
        is_bid: bool,
    ) {
        let mut test = begin(OWNER);
        let registry_id = setup_test(OWNER, &mut test);
        let balance_manager_id_alice = create_acct_and_share_with_funds(ALICE, 1000000 * constants::float_scaling(), &mut test);
        let pool_id = setup_pool_with_default_fees_and_reference_pool<SUI, USDC, SUI, DEEP>(ALICE, registry_id, balance_manager_id_alice, &mut test);

        let alice_client_order_id = 1;
        let alice_price = 2 * constants::float_scaling();
        let alice_quantity = 2 * constants::float_scaling();
        let expired_price = if (is_bid) {
            3 * constants::float_scaling()
        } else {
            1 * constants::float_scaling()
        };
        let expire_timestamp = constants::max_u64();
        let expire_timestamp_e = get_time(&mut test) + 100;
        let pay_with_deep = true;
        let residual = constants::lot_size() - 1;

        place_limit_order<SUI, USDC>(
            ALICE,
            pool_id,
            balance_manager_id_alice,
            alice_client_order_id,
            constants::no_restriction(),
            constants::self_matching_allowed(),
            alice_price,
            alice_quantity,
            is_bid,
            pay_with_deep,
            expire_timestamp,
            &mut test,
        );

        place_limit_order<SUI, USDC>(
            ALICE,
            pool_id,
            balance_manager_id_alice,
            alice_client_order_id,
            constants::no_restriction(),
            constants::self_matching_allowed(),
            expired_price,
            alice_quantity,
            is_bid,
            pay_with_deep,
            expire_timestamp_e,
            &mut test,
        );

        set_time(200, &mut test);

        let base_in = if (is_bid) {
            1 * constants::float_scaling() + residual
        } else {
            0
        };
        let quote_in = if (is_bid) {
            0
        } else {
            2 * constants::float_scaling() + 2 * residual
        };
        let deep_in = math::mul(constants::deep_multiplier(), constants::taker_fee()) + residual;

        let (base, quote, deep_required) = get_quantity_out<SUI, USDC>(
            pool_id,
            base_in,
            quote_in,
            &mut test,
        );

        let (base_2, quote_2, deep_required_2) = if (is_bid) {
            get_quote_quantity_out<SUI, USDC>(
                pool_id,
                base_in,
                &mut test,
            )
        } else {
            get_base_quantity_out<SUI, USDC>(
                pool_id,
                quote_in,
                &mut test,
            )
        };

        let (base_out, quote_out, deep_out) =
            if (is_bid) {
                place_swap_exact_base_for_quote<SUI, USDC>(
                    pool_id,
                    BOB,
                    base_in,
                    deep_in,
                    0,
                    &mut test,
                )
            } else {
                place_swap_exact_quote_for_base<SUI, USDC>(
                    pool_id,
                    BOB,
                    quote_in,
                    deep_in,
                    0,
                    &mut test,
                )
            };

        if (is_bid) {
            assert!(base_out.value() == residual, constants::e_order_info_mismatch());
            assert!(quote_out.value() == 2 * constants::float_scaling(), constants::e_order_info_mismatch());
        } else {
            assert!(base_out.value() == 1 * constants::float_scaling(), constants::e_order_info_mismatch());
            assert!(quote_out.value() == 2 * residual, constants::e_order_info_mismatch());
        };

        assert!(deep_out.value() == residual, constants::e_order_info_mismatch());
        assert!(base == base_2 && base == base_out.value(), constants::e_order_info_mismatch());
        assert!(quote == quote_2 && quote == quote_out.value(), constants::e_order_info_mismatch());
        assert!(deep_required == deep_required_2 && deep_required == deep_in - deep_out.value(), constants::e_order_info_mismatch());

        base_out.burn_for_testing();
        quote_out.burn_for_testing();
        deep_out.burn_for_testing();

        end(test);
    }

    /// Alice places a bid/ask order
    /// Alice then places an ask/bid order that crosses with that order with cancel_taker option
    /// Order should be rejected.
    fun test_self_matching_cancel_taker(
        is_bid: bool,
    ) {
        let mut test = begin(OWNER);
        let registry_id = setup_test(OWNER, &mut test);
        let balance_manager_id_alice = create_acct_and_share_with_funds(ALICE, 1000000 * constants::float_scaling(), &mut test);
        let pool_id = setup_pool_with_default_fees_and_reference_pool<SUI, USDC, SUI, DEEP>(ALICE, registry_id, balance_manager_id_alice, &mut test);

        let bid_client_order_id = 1;
        let ask_client_order_id = 2;
        let order_type = constants::no_restriction();
        let price_1 = 2 * constants::float_scaling();
        let price_2 = if (is_bid) {
            1 * constants::float_scaling()
        } else {
            3 * constants::float_scaling()
        };
        let quantity = 1 * constants::float_scaling();
        let expire_timestamp = constants::max_u64();
        let pay_with_deep = true;
        let fee_is_deep = true;

        let order_info_1 = place_limit_order<SUI, USDC>(
            ALICE,
            pool_id,
            balance_manager_id_alice,
            bid_client_order_id,
            order_type,
            constants::self_matching_allowed(),
            price_1,
            quantity,
            is_bid,
            pay_with_deep,
            expire_timestamp,
            &mut test,
        );

        verify_order_info(
            &order_info_1,
            bid_client_order_id,
            price_1,
            quantity,
            0,
            0,
            0,
            fee_is_deep,
            constants::live(),
            expire_timestamp,
        );

        place_limit_order<SUI, USDC>(
            ALICE,
            pool_id,
            balance_manager_id_alice,
            ask_client_order_id,
            order_type,
            constants::cancel_taker(),
            price_2,
            quantity,
            !is_bid,
            pay_with_deep,
            expire_timestamp,
            &mut test,
        );

        end(test);
    }

    /// Alice places a bid/ask order
    /// Alice then places an ask/bid order that crosses with that order with cancel_maker option
    /// Maker order should be removed, with the new order placed successfully.
    fun test_self_matching_cancel_maker(
        is_bid: bool,
    ) {
        let mut test = begin(OWNER);
        let registry_id = setup_test(OWNER, &mut test);
        let balance_manager_id_alice = create_acct_and_share_with_funds(ALICE, 1000000 * constants::float_scaling(), &mut test);
        let pool_id = setup_pool_with_default_fees_and_reference_pool<SUI, USDC, SUI, DEEP>(ALICE, registry_id, balance_manager_id_alice, &mut test);

        let client_order_id_1 = 1;
        let client_order_id_2 = 2;
        let order_type = constants::no_restriction();
        let price_1 = 2 * constants::float_scaling();
        let price_2 = if (is_bid) {
            1 * constants::float_scaling()
        } else {
            3 * constants::float_scaling()
        };
        let quantity = 1 * constants::float_scaling();
        let expire_timestamp = constants::max_u64();
        let pay_with_deep = true;
        let fee_is_deep = true;

        let order_info_1 = place_limit_order<SUI, USDC>(
            ALICE,
            pool_id,
            balance_manager_id_alice,
            client_order_id_1,
            order_type,
            constants::self_matching_allowed(),
            price_1,
            quantity,
            is_bid,
            pay_with_deep,
            expire_timestamp,
            &mut test,
        );

        verify_order_info(
            &order_info_1,
            client_order_id_1,
            price_1,
            quantity,
            0,
            0,
            0,
            fee_is_deep,
            constants::live(),
            expire_timestamp,
        );

        let order_info_2 = place_limit_order<SUI, USDC>(
            ALICE,
            pool_id,
            balance_manager_id_alice,
            client_order_id_2,
            order_type,
            constants::cancel_maker(),
            price_2,
            quantity,
            !is_bid,
            pay_with_deep,
            expire_timestamp,
            &mut test,
        );

        verify_order_info(
            &order_info_2,
            client_order_id_2,
            price_2,
            quantity,
            0,
            0,
            0,
            fee_is_deep,
            constants::live(),
            expire_timestamp,
        );

        borrow_order_ok<SUI, USDC>(
            pool_id,
            order_info_1.order_id(),
            &mut test,
        );

        end(test);
    }

    fun place_with_price_quantity(
        price: u64,
        quantity: u64,
    ) {
        let mut test = begin(OWNER);
        let registry_id = setup_test(OWNER, &mut test);
        let balance_manager_id_alice = create_acct_and_share_with_funds(ALICE, 1000000 * constants::float_scaling(), &mut test);
        let pool_id = setup_pool_with_default_fees_and_reference_pool<SUI, USDC, SUI, DEEP>(ALICE, registry_id, balance_manager_id_alice, &mut test);

        let client_order_id = 1;
        let order_type = constants::no_restriction();
        let expire_timestamp = constants::max_u64();
        let pay_with_deep = true;

        place_limit_order<SUI, USDC>(
            ALICE,
            pool_id,
            balance_manager_id_alice,
            client_order_id,
            order_type,
            constants::self_matching_allowed(),
            price,
            quantity,
            true,
            pay_with_deep,
            expire_timestamp,
            &mut test,
        );
        end(test);
    }

    fun partial_fill_order(
        is_bid: bool,
        order_type: u8,
        alice_quantity: u64,
        expected_executed_quantity: u64,
        expected_cumulative_quote_quantity: u64,
        expected_paid_fees: u64,
        expected_status: u8,
    ) {
        let mut test = begin(OWNER);
        let registry_id = setup_test(OWNER, &mut test);
        let balance_manager_id_alice = create_acct_and_share_with_funds(ALICE, 1000000 * constants::float_scaling(), &mut test);
        let pool_id = setup_pool_with_default_fees_and_reference_pool<SUI, USDC, SUI, DEEP>(ALICE, registry_id, balance_manager_id_alice, &mut test);
        let balance_manager_id_bob = create_acct_and_share_with_funds(BOB, 1000000 * constants::float_scaling(), &mut test);

        let alice_client_order_id = 1;
        let alice_price = 2 * constants::float_scaling();
        let expire_timestamp = constants::max_u64();
        let pay_with_deep = true;

        place_limit_order<SUI, USDC>(
            ALICE,
            pool_id,
            balance_manager_id_alice,
            alice_client_order_id,
            constants::no_restriction(),
            constants::self_matching_allowed(),
            alice_price,
            alice_quantity,
            is_bid,
            pay_with_deep,
            expire_timestamp,
            &mut test,
        );

        let bob_client_order_id = 2;
        let bob_price = 2 * constants::float_scaling();
        let bob_quantity = 2 * alice_quantity;

        let bob_order_info = place_limit_order<SUI, USDC>(
            BOB,
            pool_id,
            balance_manager_id_bob,
            bob_client_order_id,
            order_type,
            constants::self_matching_allowed(),
            bob_price,
            bob_quantity,
            !is_bid,
            pay_with_deep,
            expire_timestamp,
            &mut test,
        );

        let fee_is_deep = true;

        verify_order_info(
            &bob_order_info,
            bob_client_order_id,
            bob_price,
            bob_quantity,
            expected_executed_quantity,
            expected_cumulative_quote_quantity,
            expected_paid_fees,
            fee_is_deep,
            expected_status,
            expire_timestamp,
        );

        borrow_order_ok<SUI, USDC>(
            pool_id,
            bob_order_info.order_id(),
            &mut test,
        );

        end(test);
    }

    /// Place normal ask order, then try to fill full order.
    /// Alice places first order, Bob places second order.
    fun place_then_fill(
        is_stable: bool,
        is_bid: bool,
        order_type: u8,
        alice_quantity: u64,
        expected_executed_quantity: u64,
        expected_cumulative_quote_quantity: u64,
        expected_paid_fees: u64,
        expected_status: u8,
    ) {
        let mut test = begin(OWNER);
        let registry_id = setup_test(OWNER, &mut test);
        let balance_manager_id_alice = create_acct_and_share_with_funds(ALICE, 1000000 * constants::float_scaling(), &mut test);
        let pool_id = if (is_stable) {
            setup_pool_with_stable_fees_and_reference_pool<SUI, USDC, SUI, DEEP>(ALICE, registry_id, balance_manager_id_alice, &mut test)
        } else {
            setup_pool_with_default_fees_and_reference_pool<SUI, USDC, SUI, DEEP>(ALICE, registry_id, balance_manager_id_alice, &mut test)
        };
        let balance_manager_id_bob = create_acct_and_share_with_funds(BOB, 1000000 * constants::float_scaling(), &mut test);

        let alice_client_order_id = 1;
        let alice_price = 2 * constants::float_scaling();
        let expire_timestamp = constants::max_u64();
        let pay_with_deep = true;

        place_limit_order<SUI, USDC>(
            ALICE,
            pool_id,
            balance_manager_id_alice,
            alice_client_order_id,
            constants::no_restriction(),
            constants::self_matching_allowed(),
            alice_price,
            alice_quantity,
            is_bid,
            pay_with_deep,
            expire_timestamp,
            &mut test,
        );

        let bob_client_order_id = 2;
        let bob_price = if (is_bid) {
            1 * constants::float_scaling()
        } else {
            3 * constants::float_scaling()
        };
        let bob_quantity = alice_quantity;

        let bob_order_info = place_limit_order<SUI, USDC>(
            BOB,
            pool_id,
            balance_manager_id_bob,
            bob_client_order_id,
            order_type,
            constants::self_matching_allowed(),
            bob_price,
            bob_quantity,
            !is_bid,
            pay_with_deep,
            expire_timestamp,
            &mut test,
        );

        let expire_timestamp = constants::max_u64();
        let fee_is_deep = true;

        verify_order_info(
            &bob_order_info,
            bob_client_order_id,
            bob_price,
            bob_quantity,
            expected_executed_quantity,
            expected_cumulative_quote_quantity,
            expected_paid_fees,
            fee_is_deep,
            expected_status,
            expire_timestamp,
        );
        end(test);
    }

    /// Place normal ask order, then try to place without filling.
    /// Alice places first order, Bob places second order.
    fun place_then_no_fill(
        is_bid: bool,
        order_type: u8,
        expected_executed_quantity: u64,
        expected_cumulative_quote_quantity: u64,
        expected_paid_fees: u64,
        expected_status: u8,
    ) {
        let mut test = begin(OWNER);
        let registry_id = setup_test(OWNER, &mut test);
        let balance_manager_id_alice = create_acct_and_share_with_funds(ALICE, 1000000 * constants::float_scaling(), &mut test);
        let pool_id = setup_pool_with_default_fees_and_reference_pool<SUI, USDC, SUI, DEEP>(ALICE, registry_id, balance_manager_id_alice, &mut test);
        let balance_manager_id_bob = create_acct_and_share_with_funds(BOB, 1000000 * constants::float_scaling(), &mut test);

        let client_order_id = 1;
        let price = 2 * constants::float_scaling();
        let quantity = 1 * constants::float_scaling();
        let expire_timestamp = constants::max_u64();
        let pay_with_deep = true;

        place_limit_order<SUI, USDC>(
            ALICE,
            pool_id,
            balance_manager_id_alice,
            client_order_id,
            constants::no_restriction(),
            constants::self_matching_allowed(),
            price,
            quantity,
            is_bid,
            pay_with_deep,
            expire_timestamp,
            &mut test,
        );

        let client_order_id = 2;
        let price = if (is_bid) {
            3 * constants::float_scaling()
        } else {
            1 * constants::float_scaling()
        };

        let order_info = place_limit_order<SUI, USDC>(
            BOB,
            pool_id,
            balance_manager_id_bob,
            client_order_id,
            order_type,
            constants::self_matching_allowed(),
            price,
            quantity,
            !is_bid,
            pay_with_deep,
            expire_timestamp,
            &mut test,
        );

        let quantity = 1 * constants::float_scaling();
        let expire_timestamp = constants::max_u64();
        let fee_is_deep = true;

        verify_order_info(
            &order_info,
            client_order_id,
            price,
            quantity,
            expected_executed_quantity,
            expected_cumulative_quote_quantity,
            expected_paid_fees,
            fee_is_deep,
            expected_status,
            expire_timestamp,
        );

        cancel_order<SUI, USDC>(
            BOB,
            pool_id,
            balance_manager_id_bob,
            order_info.order_id(),
            &mut test
        );
        end(test);
    }

    /// Trying to fill an order that's expired on the book should remove order.
    /// New order should be placed successfully.
    /// Old order no longer exists.
    fun place_order_expire_timestamp_e(
        is_bid: bool,
        order_type: u8,
        expected_executed_quantity: u64,
        expected_cumulative_quote_quantity: u64,
        expected_paid_fees: u64,
        expected_status: u8,
    ) {
        let mut test = begin(OWNER);
        let registry_id = setup_test(OWNER, &mut test);
        let balance_manager_id_alice = create_acct_and_share_with_funds(ALICE, 1000000 * constants::float_scaling(), &mut test);
        let pool_id = setup_pool_with_default_fees_and_reference_pool<SUI, USDC, SUI, DEEP>(ALICE, registry_id, balance_manager_id_alice, &mut test);
        let balance_manager_id_bob = create_acct_and_share_with_funds(BOB, 1000000 * constants::float_scaling(), &mut test);

        let client_order_id = 1;
        let price = 2 * constants::float_scaling();
        let quantity = 1 * constants::float_scaling();
        let pay_with_deep = true;
        let fee_is_deep = true;
        let expire_timestamp = get_time(&mut test) + 100;

        let order_info_alice = place_limit_order<SUI, USDC>(
            ALICE,
            pool_id,
            balance_manager_id_alice,
            client_order_id,
            constants::no_restriction(),
            constants::self_matching_allowed(),
            price,
            quantity,
            is_bid,
            pay_with_deep,
            expire_timestamp,
            &mut test,
        );

        set_time(200, &mut test);
        verify_order_info(
            &order_info_alice,
            client_order_id,
            price,
            quantity,
            expected_executed_quantity,
            expected_cumulative_quote_quantity,
            expected_paid_fees,
            fee_is_deep,
            expected_status,
            expire_timestamp,
        );

        let client_order_id = 2;
        let price = if (is_bid) {
            1 * constants::float_scaling()
        } else {
            3 * constants::float_scaling()
        };
        let expire_timestamp = constants::max_u64();

        let order_info_bob = place_limit_order<SUI, USDC>(
            BOB,
            pool_id,
            balance_manager_id_bob,
            client_order_id,
            order_type,
            constants::self_matching_allowed(),
            price,
            quantity,
            !is_bid,
            pay_with_deep,
            expire_timestamp,
            &mut test,
        );

        let quantity = 1 * constants::float_scaling();
        let expire_timestamp = constants::max_u64();

        verify_order_info(
            &order_info_bob,
            client_order_id,
            price,
            quantity,
            expected_executed_quantity,
            expected_cumulative_quote_quantity,
            expected_paid_fees,
            fee_is_deep,
            expected_status,
            expire_timestamp,
        );

        borrow_and_verify_book_order<SUI, USDC>(
            pool_id,
            order_info_bob.order_id(),
            !is_bid,
            client_order_id,
            quantity,
            expected_executed_quantity,
            order_info_bob.order_deep_price().deep_per_asset(),
            test.ctx().epoch(),
            expected_status,
            expire_timestamp,
            &mut test,
        );

        borrow_order_ok<SUI, USDC>(
            pool_id,
            order_info_alice.order_id(),
            &mut test,
        );
        end(test);
    }

    /// Test to place a limit order, verify the order info and order in the book
    fun place_order_ok(
        is_bid: bool,
    ) {
        let mut test = begin(OWNER);
        let registry_id = setup_test(OWNER, &mut test);
        let balance_manager_id_alice = create_acct_and_share_with_funds(ALICE, 1000000 * constants::float_scaling(), &mut test);
        let pool_id = setup_pool_with_default_fees_and_reference_pool<SUI, USDC, SUI, DEEP>(ALICE, registry_id, balance_manager_id_alice, &mut test);

        validate_open_orders<SUI, USDC>(ALICE, pool_id, balance_manager_id_alice, 0, &mut test);
        // variables to input into order
        let client_order_id = 1;
        let order_type = constants::no_restriction();
        let price = 2 * constants::float_scaling();
        let quantity = 1 * constants::float_scaling();
        let expire_timestamp = constants::max_u64();

        // variables expected from OrderInfo and Order
        let status = constants::live();
        let executed_quantity = 0;
        let cumulative_quote_quantity = 0;
        let paid_fees = 0;
        let fee_is_deep = true;
        let pay_with_deep = true;

        let order_info = &place_limit_order<SUI, USDC>(
            ALICE,
            pool_id,
            balance_manager_id_alice,
            client_order_id,
            order_type,
            constants::self_matching_allowed(),
            price,
            quantity,
            is_bid,
            pay_with_deep,
            expire_timestamp,
            &mut test,
        );

        verify_order_info(
            order_info,
            client_order_id,
            price,
            quantity,
            executed_quantity,
            cumulative_quote_quantity,
            paid_fees,
            fee_is_deep,
            status,
            expire_timestamp,
        );

        borrow_and_verify_book_order<SUI, USDC>(
            pool_id,
            order_info.order_id(),
            is_bid,
            client_order_id,
            quantity,
            executed_quantity,
            order_info.order_deep_price().deep_per_asset(),
            test.ctx().epoch(),
            status,
            expire_timestamp,
            &mut test,
        );
        validate_open_orders<SUI, USDC>(ALICE, pool_id, balance_manager_id_alice, 1, &mut test);
<<<<<<< HEAD
        
=======

>>>>>>> 0786006d
        end(test);
    }

    /// Test placing and cancelling a limit order.
    fun place_and_cancel_order_ok(
        is_bid: bool,
    ) {
        let mut test = begin(OWNER);
        let registry_id = setup_test(OWNER, &mut test);
        let balance_manager_id_alice = create_acct_and_share_with_funds(ALICE, 1000000 * constants::float_scaling(), &mut test);
        let pool_id = setup_pool_with_default_fees_and_reference_pool<SUI, USDC, SUI, DEEP>(ALICE, registry_id, balance_manager_id_alice, &mut test);

        // variables to input into order
        let client_order_id = 1;
        let order_type = constants::no_restriction();
        let price = 2 * constants::float_scaling();
        let quantity = 1 * constants::float_scaling();
        let expire_timestamp = constants::max_u64();
        let pay_with_deep = true;
        let executed_quantity = 0;
        let cumulative_quote_quantity = 0;
        let paid_fees = 0;
        let fee_is_deep = true;
        let status = constants::live();

        let order_info = place_limit_order<SUI, USDC>(
            ALICE,
            pool_id,
            balance_manager_id_alice,
            client_order_id,
            order_type,
            constants::self_matching_allowed(),
            price,
            quantity,
            is_bid,
            pay_with_deep,
            expire_timestamp,
            &mut test,
        );

        verify_order_info(
            &order_info,
            client_order_id,
            price,
            quantity,
            executed_quantity,
            cumulative_quote_quantity,
            paid_fees,
            fee_is_deep,
            status,
            expire_timestamp,
        );

        cancel_order<SUI, USDC>(
            ALICE,
            pool_id,
            balance_manager_id_alice,
            order_info.order_id(),
            &mut test
        );
        end(test);
    }

    /// Helper, verify OrderInfo fields
    fun verify_order_info(
        order_info: &OrderInfo,
        client_order_id: u64,
        price: u64,
        original_quantity: u64,
        executed_quantity: u64,
        cumulative_quote_quantity: u64,
        paid_fees: u64,
        fee_is_deep: bool,
        status: u8,
        expire_timestamp: u64,
    ) {
        assert!(order_info.client_order_id() == client_order_id, constants::e_order_info_mismatch());
        assert!(order_info.price() == price, constants::e_order_info_mismatch());
        assert!(order_info.original_quantity() == original_quantity, constants::e_order_info_mismatch());
        assert!(order_info.executed_quantity() == executed_quantity, constants::e_order_info_mismatch());
        assert!(order_info.cumulative_quote_quantity() == cumulative_quote_quantity, constants::e_order_info_mismatch());
        assert!(order_info.paid_fees() == paid_fees, constants::e_order_info_mismatch());
        assert!(order_info.fee_is_deep() == fee_is_deep, constants::e_order_info_mismatch());
        assert!(order_info.status() == status, constants::e_order_info_mismatch());
        assert!(order_info.expire_timestamp() == expire_timestamp, constants::e_order_info_mismatch());
    }

    /// Helper, borrow orderbook and verify an order.
    fun borrow_and_verify_book_order<BaseAsset, QuoteAsset>(
        pool_id: ID,
        book_order_id: u128,
        is_bid: bool,
        client_order_id: u64,
        quantity: u64,
        filled_quantity: u64,
        deep_per_asset: u64,
        epoch: u64,
        status: u8,
        expire_timestamp: u64,
        test: &mut Scenario,
    ) {
        test.next_tx(@0x1);
        let pool = test.take_shared_by_id<Pool<BaseAsset, QuoteAsset>>(pool_id);
        let order = borrow_orderbook(&pool, is_bid).borrow(book_order_id);
        verify_book_order(
            order,
            book_order_id,
            client_order_id,
            quantity,
            filled_quantity,
            deep_per_asset,
            epoch,
            status,
            expire_timestamp,
        );
        return_shared(pool);
    }

    /// Internal function to borrow orderbook to ensure order exists
    fun borrow_order_ok<BaseAsset, QuoteAsset>(
        pool_id: ID,
        book_order_id: u128,
        test: &mut Scenario,
    ) {
        test.next_tx(@0x1);
        let pool = test.take_shared_by_id<Pool<BaseAsset, QuoteAsset>>(pool_id);
        let (is_bid, _, _,) = utils::decode_order_id(book_order_id);
        borrow_orderbook(&pool, is_bid).borrow(book_order_id);
        return_shared(pool);
    }

    /// Internal function to verifies an order in the book
    fun verify_book_order(
        order: &Order,
        book_order_id: u128,
        client_order_id: u64,
        quantity: u64,
        filled_quantity: u64,
        deep_per_asset: u64,
        epoch: u64,
        status: u8,
        expire_timestamp: u64,
    ) {
        assert!(order.order_id() == book_order_id, constants::e_book_order_mismatch());
        assert!(order.client_order_id() == client_order_id, constants::e_book_order_mismatch());
        assert!(order.quantity() == quantity, constants::e_book_order_mismatch());
        assert!(order.filled_quantity() == filled_quantity, constants::e_book_order_mismatch());
        assert!(order.order_deep_price().deep_per_asset() == deep_per_asset, constants::e_book_order_mismatch());
        assert!(order.epoch() == epoch, constants::e_book_order_mismatch());
        assert!(order.status() == status, constants::e_book_order_mismatch());
        assert!(order.expire_timestamp() == expire_timestamp, constants::e_book_order_mismatch());
    }

    /// Internal function to borrow orderbook
    fun borrow_orderbook<BaseAsset, QuoteAsset>(
        pool: &Pool<BaseAsset, QuoteAsset>,
        is_bid: bool,
    ): &BigVector<Order>{
        let orderbook = if (is_bid) {
            pool.load_inner().bids()
        } else {
            pool.load_inner().asks()
        };
        orderbook
    }

    /// Place swap exact amount order
    fun place_swap_exact_base_for_quote<BaseAsset, QuoteAsset>(
        pool_id: ID,
        trader: address,
        base_in: u64,
        deep_in: u64,
        min_quote_out: u64,
        test: &mut Scenario,
    ): (Coin<BaseAsset>, Coin<QuoteAsset>, Coin<DEEP>) {
        test.next_tx(trader);
        {
            let mut pool = test.take_shared_by_id<Pool<BaseAsset, QuoteAsset>>(pool_id);
            let clock = test.take_shared<Clock>();

            // Place order in pool
            let (base_out, quote_out, deep_out) =
                pool.swap_exact_base_for_quote<BaseAsset, QuoteAsset>(
                    mint_for_testing<BaseAsset>(base_in, test.ctx()),
                    mint_for_testing<DEEP>(deep_in, test.ctx()),
                    min_quote_out,
                    &clock,
                    test.ctx()
                );
            return_shared(pool);
            return_shared(clock);

            (base_out, quote_out, deep_out)
        }
    }

    fun place_swap_exact_quote_for_base<BaseAsset, QuoteAsset>(
        pool_id: ID,
        trader: address,
        quote_in: u64,
        deep_in: u64,
        min_base_out: u64,
        test: &mut Scenario,
    ): (Coin<BaseAsset>, Coin<QuoteAsset>, Coin<DEEP>) {
        test.next_tx(trader);
        {
            let mut pool = test.take_shared_by_id<Pool<BaseAsset, QuoteAsset>>(pool_id);
            let clock = test.take_shared<Clock>();

            // Place order in pool
            let (base_out, quote_out, deep_out) =
                pool.swap_exact_quote_for_base<BaseAsset, QuoteAsset>(
                    mint_for_testing<QuoteAsset>(quote_in, test.ctx()),
                    mint_for_testing<DEEP>(deep_in, test.ctx()),
                    min_base_out,
                    &clock,
                    test.ctx()
                );
            return_shared(pool);
            return_shared(clock);

            (base_out, quote_out, deep_out)
        }
    }

    fun cancel_orders<BaseAsset, QuoteAsset>(
        sender: address,
        pool_id: ID,
        balance_manager_id: ID,
        order_ids: vector<u128>,
        test: &mut Scenario,
    ) {
        test.next_tx(sender);
        {
            let mut pool = test.take_shared_by_id<Pool<BaseAsset, QuoteAsset>>(pool_id);
            let clock = test.take_shared<Clock>();
            let mut balance_manager = test.take_shared_by_id<BalanceManager>(balance_manager_id);
            let trade_proof = balance_manager.generate_proof_as_owner(test.ctx());

            pool.cancel_orders<BaseAsset, QuoteAsset>(
                &mut balance_manager,
                &trade_proof,
                order_ids,
                &clock,
                test.ctx()
            );
            return_shared(pool);
            return_shared(clock);
            return_shared(balance_manager);
        }
    }

    fun cancel_all_orders<BaseAsset, QuoteAsset>(
        pool_id: ID,
        owner: address,
        balance_manager_id: ID,
        test: &mut Scenario,
    ) {
        test.next_tx(owner);
        {
            let mut pool = test.take_shared_by_id<Pool<BaseAsset, QuoteAsset>>(pool_id);
            let clock = test.take_shared<Clock>();
            let mut balance_manager = test.take_shared_by_id<BalanceManager>(balance_manager_id);
            let trade_proof = balance_manager.generate_proof_as_owner(test.ctx());

            pool.cancel_all_orders<BaseAsset, QuoteAsset>(
                &mut balance_manager,
                &trade_proof,
                &clock,
                test.ctx()
            );
            return_shared(pool);
            return_shared(clock);
            return_shared(balance_manager);
        }
    }

    fun share_clock(
        test: &mut Scenario,
    ) {
        test.next_tx(OWNER);
        clock::create_for_testing(test.ctx()).share_for_testing();
    }

    fun share_registry_for_testing(
        test: &mut Scenario,
    ): ID {
        test.next_tx(OWNER);
        registry::test_registry(test.ctx())
    }

    fun setup_pool<BaseAsset, QuoteAsset>(
        sender: address,
        tick_size: u64,
        lot_size: u64,
        min_size: u64,
        registry_id: ID,
        whitelisted_pool: bool,
        stable_pool: bool,
        creation_fee: Coin<DEEP>,
        test: &mut Scenario,
    ): ID {
        test.next_tx(sender);
        let admin_cap = registry::get_admin_cap_for_testing(test.ctx());
        let mut registry = test.take_shared_by_id<Registry>(registry_id);
        let pool_id;
        {
            pool_id = pool::create_pool_admin<BaseAsset, QuoteAsset>(
                &mut registry,
                tick_size,
                lot_size,
                min_size,
                creation_fee,
                whitelisted_pool,
                stable_pool,
                &admin_cap,
                test.ctx()
            );
        };
        return_shared(registry);
        test_utils::destroy(admin_cap);

        pool_id
    }

    fun get_mid_price<BaseAsset, QuoteAsset>(
        pool_id: ID,
        test: &mut Scenario,
    ): u64 {
        test.next_tx(OWNER);
        {
            let pool = test.take_shared_by_id<Pool<BaseAsset, QuoteAsset>>(pool_id);
            let clock = test.take_shared<Clock>();

            let mid_price = pool.mid_price<BaseAsset, QuoteAsset>(&clock);
            return_shared(pool);
            return_shared(clock);

            mid_price
        }
    }

    fun get_quantity_out<BaseAsset, QuoteAsset>(
        pool_id: ID,
        base_quantity: u64,
        quote_quantity: u64,
        test: &mut Scenario,
    ): (u64, u64, u64) {
        test.next_tx(OWNER);
        {
            let pool = test.take_shared_by_id<Pool<BaseAsset, QuoteAsset>>(pool_id);
            let clock = test.take_shared<Clock>();

            let (base_out, quote_out, deep_required) = pool.get_quantity_out<BaseAsset, QuoteAsset>(
                base_quantity,
                quote_quantity,
                &clock
            );
            return_shared(pool);
            return_shared(clock);

            (base_out, quote_out, deep_required)
        }
    }

    fun get_base_quantity_out<BaseAsset, QuoteAsset>(
        pool_id: ID,
        quote_quantity: u64,
        test: &mut Scenario,
    ): (u64, u64, u64) {
        test.next_tx(OWNER);
        {
            let pool = test.take_shared_by_id<Pool<BaseAsset, QuoteAsset>>(pool_id);
            let clock = test.take_shared<Clock>();

            let (base_out, quote_out, deep_required) = pool.get_base_quantity_out<BaseAsset, QuoteAsset>(
                quote_quantity,
                &clock
            );
            return_shared(pool);
            return_shared(clock);

            (base_out, quote_out, deep_required)
        }
    }

    fun get_quote_quantity_out<BaseAsset, QuoteAsset>(
        pool_id: ID,
        base_quantity: u64,
        test: &mut Scenario,
    ): (u64, u64, u64) {
        test.next_tx(OWNER);
        {
            let pool = test.take_shared_by_id<Pool<BaseAsset, QuoteAsset>>(pool_id);
            let clock = test.take_shared<Clock>();

            let (base_out, quote_out, deep_required) = pool.get_quote_quantity_out<BaseAsset, QuoteAsset>(
                base_quantity,
                &clock
            );
            return_shared(pool);
            return_shared(clock);

            (base_out, quote_out, deep_required)
        }
    }

    fun test_cancel_orders(
        is_bid: bool,
    ){
        let mut test = begin(OWNER);
        let registry_id = setup_test(OWNER, &mut test);
        let balance_manager_id_alice = create_acct_and_share_with_funds(ALICE, 1000000 * constants::float_scaling(), &mut test);
        let pool_id = setup_pool_with_default_fees_and_reference_pool<SUI, USDC, SUI, DEEP>(ALICE, registry_id, balance_manager_id_alice, &mut test);

        let client_order_id = 1;
        let price = 2 * constants::float_scaling();
        let quantity = 1 * constants::float_scaling();
        let expire_timestamp = constants::max_u64();
        let pay_with_deep = true;

        let order_info_1 = place_limit_order<SUI, USDC>(
            ALICE,
            pool_id,
            balance_manager_id_alice,
            client_order_id,
            constants::no_restriction(),
            constants::self_matching_allowed(),
            price,
            quantity,
            is_bid,
            pay_with_deep,
            expire_timestamp,
            &mut test,
        );

        let order_info_2 = place_limit_order<SUI, USDC>(
            ALICE,
            pool_id,
            balance_manager_id_alice,
            client_order_id,
            constants::no_restriction(),
            constants::self_matching_allowed(),
            price,
            quantity,
            is_bid,
            pay_with_deep,
            expire_timestamp,
            &mut test,
        );

        let mut orders_to_cancel = vector[];
        orders_to_cancel.push_back(order_info_1.order_id());
        orders_to_cancel.push_back(order_info_2.order_id());

        cancel_orders<SUI, USDC>(
            ALICE,
            pool_id,
            balance_manager_id_alice,
            orders_to_cancel,
            &mut test,
        );

        borrow_and_verify_book_order<SUI, USDC>(
            pool_id,
            order_info_1.order_id(),
            is_bid,
            client_order_id,
            quantity,
            0,
            order_info_1.order_deep_price().deep_per_asset(),
            test.ctx().epoch(),
            constants::canceled(),
            expire_timestamp,
            &mut test,
        );

        end(test);
    }
}<|MERGE_RESOLUTION|>--- conflicted
+++ resolved
@@ -981,19 +981,12 @@
         test.next_tx(sender);
         {
             let pool = test.take_shared_by_id<Pool<BaseAsset, QuoteAsset>>(pool_id);
-<<<<<<< HEAD
-
-            assert!(pool.account_open_orders(balance_manager_id).size() == expected_open_orders, 1);
-
-            return_shared(pool);
-=======
             let balance_manager = test.take_shared_by_id<BalanceManager>(balance_manager_id);
 
             assert!(pool.account_open_orders(&balance_manager).size() == expected_open_orders, 1);
 
             return_shared(pool);
             return_shared(balance_manager);
->>>>>>> 0786006d
         }
     }
 
@@ -3100,11 +3093,6 @@
             &mut test,
         );
         validate_open_orders<SUI, USDC>(ALICE, pool_id, balance_manager_id_alice, 1, &mut test);
-<<<<<<< HEAD
-        
-=======
-
->>>>>>> 0786006d
         end(test);
     }
 
