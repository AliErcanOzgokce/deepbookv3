// Copyright (c) Mysten Labs, Inc.
// SPDX-License-Identifier: Apache-2.0

/// Public-facing interface for the package.
module deepbook::pool {
    // === Imports ===
    use std::type_name;
    use sui::{
        coin::{Self, Coin},
        clock::Clock,
        event,
        vec_set::{Self, VecSet},
        versioned::{Self, Versioned},
    };
    use deepbook::{
        math,
        constants,
        balance_manager::{Self, BalanceManager, TradeProof},
        order_info::{Self, OrderInfo},
        book::{Self, Book},
        state::{Self, State},
        vault::{Self, Vault, FlashLoan},
        deep_price::{Self, DeepPrice},
        registry::{DeepbookAdminCap, Registry},
        big_vector::BigVector,
        order::Order,
    };
    use token::deep::{DEEP, ProtectedTreasury};

    // === Errors ===
    const EInvalidFee: u64 = 1;
    const ESameBaseAndQuote: u64 = 2;
    const EInvalidTickSize: u64 = 3;
    const EInvalidLotSize: u64 = 4;
    const EInvalidMinSize: u64 = 5;
    const EInvalidQuantityIn: u64 = 6;
    const EIneligibleWhitelist: u64 = 7;
    const EIneligibleReferencePool: u64 = 8;
    const EFeeTypeNotSupported: u64 = 9;
    const EInvalidOrderBalanceManager: u64 = 10;
    const EIneligibleTargetPool: u64 = 11;
    const ENoAmountToBurn: u64 = 12;
    const EPackageVersionDisabled: u64 = 13;
    const EMinimumQuantityOutNotMet: u64 = 14;
<<<<<<< HEAD
    const EPoolNotRegistered: u64 = 15;
=======
    const EPoolCannotBeBothWhitelistedAndStable: u64 = 15;
>>>>>>> 7a790d72

    // === Structs ===
    public struct Pool<phantom BaseAsset, phantom QuoteAsset> has key {
        id: UID,
        inner: Versioned,
    }

    public struct PoolInner<phantom BaseAsset, phantom QuoteAsset> has store {
        allowed_versions: VecSet<u64>,
        pool_id: ID,
        book: Book,
        state: State,
        vault: Vault<BaseAsset, QuoteAsset>,
        deep_price: DeepPrice,
        registered_pool: bool,
    }

    public struct PoolCreated<phantom BaseAsset, phantom QuoteAsset> has copy, store, drop {
        pool_id: ID,
        taker_fee: u64,
        maker_fee: u64,
        tick_size: u64,
        lot_size: u64,
        min_size: u64,
        whitelisted_pool: bool,
        treasury_address: address,
    }

    // === Public-Mutative Functions * EXCHANGE * ===
    /// Place a limit order. Quantity is in base asset terms.
    /// For current version pay_with_deep must be true, so the fee will be paid with DEEP tokens.
    public fun place_limit_order<BaseAsset, QuoteAsset>(
        self: &mut Pool<BaseAsset, QuoteAsset>,
        balance_manager: &mut BalanceManager,
        trade_proof: &TradeProof,
        client_order_id: u64,
        order_type: u8,
        self_matching_option: u8,
        price: u64,
        quantity: u64,
        is_bid: bool,
        pay_with_deep: bool,
        expire_timestamp: u64,
        clock: &Clock,
        ctx: &TxContext,
    ): OrderInfo {
        self.place_order_int(
            balance_manager,
            trade_proof,
            client_order_id,
            order_type,
            self_matching_option,
            price,
            quantity,
            is_bid,
            pay_with_deep,
            expire_timestamp,
            clock,
            false,
            ctx,
        )
    }

    /// Place a market order. Quantity is in base asset terms. Calls place_limit_order with
    /// a price of MAX_PRICE for bids and MIN_PRICE for asks. Any quantity not filled is cancelled.
    public fun place_market_order<BaseAsset, QuoteAsset>(
        self: &mut Pool<BaseAsset, QuoteAsset>,
        balance_manager: &mut BalanceManager,
        trade_proof: &TradeProof,
        client_order_id: u64,
        self_matching_option: u8,
        quantity: u64,
        is_bid: bool,
        pay_with_deep: bool,
        clock: &Clock,
        ctx: &TxContext,
    ): OrderInfo {
        self.place_order_int(
            balance_manager,
            trade_proof,
            client_order_id,
            constants::immediate_or_cancel(),
            self_matching_option,
            if (is_bid) constants::max_price() else constants::min_price(),
            quantity,
            is_bid,
            pay_with_deep,
            clock.timestamp_ms(),
            clock,
            true,
            ctx,
        )
    }

    /// Swap exact base quantity without needing a `balance_manager`.
    /// DEEP quantity can be overestimated. Returns three `Coin` objects:
    /// base, quote, and deep. Some base quantity may be left over, if the
    /// input quantity is not divisible by lot size.
    public fun swap_exact_base_for_quote<BaseAsset, QuoteAsset>(
        self: &mut Pool<BaseAsset, QuoteAsset>,
        base_in: Coin<BaseAsset>,
        deep_in: Coin<DEEP>,
        min_quote_out: u64,
        clock: &Clock,
        ctx: &mut TxContext,
    ): (Coin<BaseAsset>, Coin<QuoteAsset>, Coin<DEEP>) {
        let quote_in = coin::zero(ctx);

        self.swap_exact_quantity(
            base_in,
            quote_in,
            deep_in,
            min_quote_out,
            clock,
            ctx,
        )
    }

    /// Swap exact quote quantity without needing a `balance_manager`.
    /// DEEP quantity can be overestimated. Returns three `Coin` objects:
    /// base, quote, and deep. Some quote quantity may be left over if the
    /// input quantity is not divisible by lot size.
    public fun swap_exact_quote_for_base<BaseAsset, QuoteAsset>(
        self: &mut Pool<BaseAsset, QuoteAsset>,
        quote_in: Coin<QuoteAsset>,
        deep_in: Coin<DEEP>,
        min_base_out: u64,
        clock: &Clock,
        ctx: &mut TxContext,
    ): (Coin<BaseAsset>, Coin<QuoteAsset>, Coin<DEEP>) {
        let base_in = coin::zero(ctx);

        self.swap_exact_quantity(
            base_in,
            quote_in,
            deep_in,
            min_base_out,
            clock,
            ctx,
        )
    }

    /// Swap exact quantity without needing an balance_manager.
    public fun swap_exact_quantity<BaseAsset, QuoteAsset>(
        self: &mut Pool<BaseAsset, QuoteAsset>,
        base_in: Coin<BaseAsset>,
        quote_in: Coin<QuoteAsset>,
        deep_in: Coin<DEEP>,
        min_out: u64,
        clock: &Clock,
        ctx: &mut TxContext,
    ): (Coin<BaseAsset>, Coin<QuoteAsset>, Coin<DEEP>) {
        let mut base_quantity = base_in.value();
        let quote_quantity = quote_in.value();
        assert!((base_quantity > 0) != (quote_quantity > 0), EInvalidQuantityIn);

        let pay_with_deep = deep_in.value() > 0;
        let is_bid = quote_quantity > 0;
        if (is_bid) {
            (base_quantity, _, _) = self.get_quantity_out(0, quote_quantity, clock);
        };
        base_quantity = base_quantity - base_quantity % self.load_inner().book.lot_size();
        if (base_quantity < self.load_inner().book.min_size()) {
            return (base_in, quote_in, deep_in)
        };

        let mut temp_balance_manager = balance_manager::new(ctx);
        let trade_proof = temp_balance_manager.generate_proof_as_owner(ctx);
        temp_balance_manager.deposit(base_in, ctx);
        temp_balance_manager.deposit(quote_in, ctx);
        temp_balance_manager.deposit(deep_in, ctx);

        self.place_market_order(
            &mut temp_balance_manager,
            &trade_proof,
            0,
            constants::self_matching_allowed(),
            base_quantity,
            is_bid,
            pay_with_deep,
            clock,
            ctx,
        );

        let base_out = temp_balance_manager
            .withdraw_all<BaseAsset>(ctx);
        let quote_out = temp_balance_manager
            .withdraw_all<QuoteAsset>(ctx);
        let deep_out = temp_balance_manager.withdraw_all<DEEP>(ctx);

        if (is_bid) {
            assert!(base_out.value() >= min_out, EMinimumQuantityOutNotMet);
        } else {
            assert!(quote_out.value() >= min_out, EMinimumQuantityOutNotMet);
        };

        temp_balance_manager.delete();

        (base_out, quote_out, deep_out)
    }

    /// Modifies an order given order_id and new_quantity.
    /// New quantity must be less than the original quantity and more
    /// than the filled quantity. Order must not have already expired.
    public fun modify_order<BaseAsset, QuoteAsset>(
        self: &mut Pool<BaseAsset, QuoteAsset>,
        balance_manager: &mut BalanceManager,
        trade_proof: &TradeProof,
        order_id: u128,
        new_quantity: u64,
        clock: &Clock,
        ctx: &TxContext,
    ) {
        let self = self.load_inner_mut();
        let (cancel_quantity, order) = self
            .book
            .modify_order(order_id, new_quantity, clock.timestamp_ms());
        assert!(order.balance_manager_id() == balance_manager.id(), EInvalidOrderBalanceManager);
        let (settled, owed) = self
            .state
            .process_modify(balance_manager.id(), cancel_quantity, order, ctx);
        self.vault.settle_balance_manager(settled, owed, balance_manager, trade_proof);

        order.emit_order_modified<BaseAsset, QuoteAsset>(
            self.pool_id,
            ctx.sender(),
            clock.timestamp_ms(),
        );
    }

    /// Cancel an order. The order must be owned by the balance_manager.
    /// The order is removed from the book and the balance_manager's open orders.
    /// The balance_manager's balance is updated with the order's remaining quantity.
    /// Order canceled event is emitted.
    public fun cancel_order<BaseAsset, QuoteAsset>(
        self: &mut Pool<BaseAsset, QuoteAsset>,
        balance_manager: &mut BalanceManager,
        trade_proof: &TradeProof,
        order_id: u128,
        clock: &Clock,
        ctx: &TxContext,
    ) {
        let self = self.load_inner_mut();
        let mut order = self.book.cancel_order(order_id);
        assert!(order.balance_manager_id() == balance_manager.id(), EInvalidOrderBalanceManager);
        let (settled, owed) = self.state.process_cancel(&mut order, balance_manager.id(), ctx);
        self.vault.settle_balance_manager(settled, owed, balance_manager, trade_proof);

        order.emit_order_canceled<BaseAsset, QuoteAsset>(
            self.pool_id,
            ctx.sender(),
            clock.timestamp_ms(),
        );
    }

    /// Cancel multiple orders within a vector. The orders must be owned by the balance_manager.
    /// The orders are removed from the book and the balance_manager's open orders.
    /// Order canceled events are emitted.
    /// If any order fails to cancel, no orders will be cancelled.
    public fun cancel_orders<BaseAsset, QuoteAsset>(
        self: &mut Pool<BaseAsset, QuoteAsset>,
        balance_manager: &mut BalanceManager,
        trade_proof: &TradeProof,
        order_ids: vector<u128>,
        clock: &Clock,
        ctx: &TxContext,
    ) {
        let mut i = 0;
        while (i < order_ids.length()) {
            let order_id = order_ids[i];
            self.cancel_order(balance_manager, trade_proof, order_id, clock, ctx);
            i = i + 1;
        }
    }

    /// Cancel all open orders placed by the balance manager in the pool.
    public fun cancel_all_orders<BaseAsset, QuoteAsset>(
        self: &mut Pool<BaseAsset, QuoteAsset>,
        balance_manager: &mut BalanceManager,
        trade_proof: &TradeProof,
        clock: &Clock,
        ctx: &TxContext,
    ) {
        let inner = self.load_inner_mut();
        let mut open_orders = vector[];
        if (inner.state.account_exists(balance_manager.id())) {
            open_orders = inner.state.account(balance_manager.id()).open_orders().into_keys();
        };

        let mut i = 0;
        while (i < open_orders.length()) {
            let order_id = open_orders[i];
            self.cancel_order(balance_manager, trade_proof, order_id, clock, ctx);
            i = i + 1;
        }
    }

    /// Withdraw settled amounts to the `balance_manager`.
    public fun withdraw_settled_amounts<BaseAsset, QuoteAsset>(
        self: &mut Pool<BaseAsset, QuoteAsset>,
        balance_manager: &mut BalanceManager,
        trade_proof: &TradeProof,
    ) {
        let self = self.load_inner_mut();
        let (settled, owed) = self.state.withdraw_settled_amounts(balance_manager.id());
        self.vault.settle_balance_manager(settled, owed, balance_manager, trade_proof);
    }

    // === Public-Mutative Functions * GOVERNANCE * ===
    /// Stake DEEP tokens to the pool. The balance_manager must have enough DEEP tokens.
    /// The balance_manager's data is updated with the staked amount.
    public fun stake<BaseAsset, QuoteAsset>(
        self: &mut Pool<BaseAsset, QuoteAsset>,
        balance_manager: &mut BalanceManager,
        trade_proof: &TradeProof,
        amount: u64,
        ctx: &TxContext,
    ) {
        let self = self.load_inner_mut();
        let (settled, owed) = self.state.process_stake(balance_manager.id(), amount, ctx);
        self.vault.settle_balance_manager(settled, owed, balance_manager, trade_proof);
    }

    /// Unstake DEEP tokens from the pool. The balance_manager must have enough staked DEEP tokens.
    /// The balance_manager's data is updated with the unstaked amount.
    /// Balance is transferred to the balance_manager immediately.
    public fun unstake<BaseAsset, QuoteAsset>(
        self: &mut Pool<BaseAsset, QuoteAsset>,
        balance_manager: &mut BalanceManager,
        trade_proof: &TradeProof,
        ctx: &TxContext,
    ) {
        let self = self.load_inner_mut();
        let (settled, owed) = self.state.process_unstake(balance_manager.id(), ctx);
        self.vault.settle_balance_manager(settled, owed, balance_manager, trade_proof);
    }

    /// Submit a proposal to change the taker fee, maker fee, and stake required.
    /// The balance_manager must have enough staked DEEP tokens to participate.
    /// Each balance_manager can only submit one proposal per epoch.
    /// If the maximum proposal is reached, the proposal with the lowest vote is removed.
    /// If the balance_manager has less voting power than the lowest voted proposal, the proposal is not added.
    public fun submit_proposal<BaseAsset, QuoteAsset>(
        self: &mut Pool<BaseAsset, QuoteAsset>,
        balance_manager: &mut BalanceManager,
        trade_proof: &TradeProof,
        taker_fee: u64,
        maker_fee: u64,
        stake_required: u64,
        ctx: &TxContext,
    ) {
        let self = self.load_inner_mut();
        balance_manager.validate_proof(trade_proof);
        self
            .state
            .process_proposal(balance_manager.id(), taker_fee, maker_fee, stake_required, ctx);
    }

    /// Vote on a proposal. The balance_manager must have enough staked DEEP tokens to participate.
    /// Full voting power of the balance_manager is used.
    /// Voting for a new proposal will remove the vote from the previous proposal.
    public fun vote<BaseAsset, QuoteAsset>(
        self: &mut Pool<BaseAsset, QuoteAsset>,
        balance_manager: &mut BalanceManager,
        trade_proof: &TradeProof,
        proposal_id: ID,
        ctx: &TxContext,
    ) {
        let self = self.load_inner_mut();
        balance_manager.validate_proof(trade_proof);
        self.state.process_vote(balance_manager.id(), proposal_id, ctx);
    }

    /// Claim the rewards for the balance_manager. The balance_manager must have rewards to claim.
    /// The balance_manager's data is updated with the claimed rewards.
    public fun claim_rebates<BaseAsset, QuoteAsset>(
        self: &mut Pool<BaseAsset, QuoteAsset>,
        balance_manager: &mut BalanceManager,
        trade_proof: &TradeProof,
        ctx: &TxContext,
    ) {
        let self = self.load_inner_mut();
        let (settled, owed) = self.state.process_claim_rebates(balance_manager.id(), ctx);
        self.vault.settle_balance_manager(settled, owed, balance_manager, trade_proof);
    }

    // === Public-Mutative Functions * FLASHLOAN * ===
    /// Borrow base assets from the Pool. A hot potato is returned,
    /// forcing the borrower to return the assets within the same transaction.
    public fun borrow_flashloan_base<BaseAsset, QuoteAsset>(
        self: &mut Pool<BaseAsset, QuoteAsset>,
        base_amount: u64,
        ctx: &mut TxContext,
    ): (Coin<BaseAsset>, FlashLoan) {
        let self = self.load_inner_mut();
        self.vault.borrow_flashloan_base(self.pool_id, base_amount, ctx)
    }

    /// Borrow quote assets from the Pool. A hot potato is returned,
    /// forcing the borrower to return the assets within the same transaction.
    public fun borrow_flashloan_quote<BaseAsset, QuoteAsset>(
        self: &mut Pool<BaseAsset, QuoteAsset>,
        quote_amount: u64,
        ctx: &mut TxContext,
    ): (Coin<QuoteAsset>, FlashLoan) {
        let self = self.load_inner_mut();
        self.vault.borrow_flashloan_quote(self.pool_id, quote_amount, ctx)
    }

    /// Return the flashloaned base assets to the Pool.
    /// FlashLoan object will only be unwrapped if the assets are returned,
    /// otherwise the transaction will fail.
    public fun return_flashloan_base<BaseAsset, QuoteAsset>(
        self: &mut Pool<BaseAsset, QuoteAsset>,
        coin: Coin<BaseAsset>,
        flash_loan: FlashLoan,
    ) {
        let self = self.load_inner_mut();
        self.vault.return_flashloan_base(self.pool_id, coin, flash_loan);
    }

    /// Return the flashloaned quote assets to the Pool.
    /// FlashLoan object will only be unwrapped if the assets are returned,
    /// otherwise the transaction will fail.
    public fun return_flashloan_quote<BaseAsset, QuoteAsset>(
        self: &mut Pool<BaseAsset, QuoteAsset>,
        coin: Coin<QuoteAsset>,
        flash_loan: FlashLoan,
    ) {
        let self = self.load_inner_mut();
        self.vault.return_flashloan_quote(self.pool_id, coin, flash_loan);
    }

    // === Public-Mutative Functions * OPERATIONAL * ===

    /// Adds a price point along with a timestamp to the deep price.
    /// Allows for the calculation of deep price per base asset.
    public fun add_deep_price_point<BaseAsset, QuoteAsset, ReferenceBaseAsset, ReferenceQuoteAsset>(
        target_pool: &mut Pool<BaseAsset, QuoteAsset>,
        reference_pool: &Pool<ReferenceBaseAsset, ReferenceQuoteAsset>,
        clock: &Clock,
    ) {
        assert!(reference_pool.whitelisted() && reference_pool.registered_pool(), EIneligibleReferencePool);
        let reference_pool_price = reference_pool.mid_price(clock);

        let target_pool = target_pool.load_inner_mut();
        let reference_base_type = type_name::get<ReferenceBaseAsset>();
        let reference_quote_type = type_name::get<ReferenceQuoteAsset>();
        let target_base_type = type_name::get<BaseAsset>();
        let target_quote_type = type_name::get<QuoteAsset>();
        let deep_type = type_name::get<DEEP>();
        let timestamp = clock.timestamp_ms();

        assert!(
            reference_base_type == deep_type || reference_quote_type == deep_type,
            EIneligibleTargetPool,
        );

        let reference_deep_is_base = reference_base_type == deep_type;
        let reference_other_type = if (reference_deep_is_base) {
            reference_quote_type
        } else {
            reference_base_type
        };
        let reference_other_is_target_base = reference_other_type == target_base_type;
        let reference_other_is_target_quote = reference_other_type == target_quote_type;
        assert!(
            reference_other_is_target_base || reference_other_is_target_quote,
            EIneligibleTargetPool,
        );

        // For DEEP/USDC pool, reference_deep_is_base is true, DEEP per USDC is reference_pool_price
        // For USDC/DEEP pool, reference_deep_is_base is false, USDC per DEEP is reference_pool_price
        let deep_per_reference_other_price = if (reference_deep_is_base) {
            math::div(1_000_000_000, reference_pool_price)
        } else {
            reference_pool_price
        };

        // For USDC/SUI pool, reference_other_is_target_base is true, add price point to deep per base
        // For SUI/USDC pool, reference_other_is_target_base is false, add price point to deep per quote
        if (reference_other_is_target_base) {
            target_pool.deep_price.add_price_point(deep_per_reference_other_price, timestamp, true);
        } else {
            target_pool
                .deep_price
                .add_price_point(deep_per_reference_other_price, timestamp, false);
        }
    }

    /// Burns DEEP tokens from the pool. Amount to burn is within history
    public fun burn_deep<BaseAsset, QuoteAsset>(
        self: &mut Pool<BaseAsset, QuoteAsset>,
        treasury_cap: &mut ProtectedTreasury,
        ctx: &mut TxContext,
    ): u64 {
        let self = self.load_inner_mut();
        let balance_to_burn = self.state.history_mut().reset_balance_to_burn();
        assert!(balance_to_burn > 0, ENoAmountToBurn);
        let deep_to_burn = self.vault.withdraw_deep_to_burn(balance_to_burn).into_coin(ctx);
        let amount_burned = deep_to_burn.value();
        token::deep::burn(treasury_cap, deep_to_burn);

        amount_burned
    }

    // === Public-Mutative Functions * ADMIN * ===
    /// Create a new pool. The pool is registered in the registry.
    /// Checks are performed to ensure the tick size, lot size, and min size are valid.
    /// The creation fee is transferred to the treasury address.
    /// Returns the id of the pool created
    public fun create_pool_admin<BaseAsset, QuoteAsset>(
        registry: &mut Registry,
        tick_size: u64,
        lot_size: u64,
        min_size: u64,
        creation_fee: Coin<DEEP>,
        whitelisted_pool: bool,
        stable_pool: bool,
        _cap: &DeepbookAdminCap,
        ctx: &mut TxContext,
    ): ID {
        create_pool<BaseAsset, QuoteAsset>(
            registry,
            tick_size,
            lot_size,
            min_size,
            creation_fee,
            whitelisted_pool,
            stable_pool,
            ctx,
        )
    }

    /// Unregister a pool in case it needs to be redeployed.
    public fun unregister_pool_admin<BaseAsset, QuoteAsset>(
        self: &mut Pool<BaseAsset, QuoteAsset>,
        registry: &mut Registry,
        _cap: &DeepbookAdminCap,
    ) {
        let self = self.load_inner_mut();
        assert!(self.registered_pool, EPoolNotRegistered);
        self.registered_pool = false;
        registry.unregister_pool<BaseAsset, QuoteAsset>();
    }

    /// Takes the registry and updates the allowed version within pool
    /// Only admin can update the allowed versions
    /// This function does not have version restrictions
    public fun update_allowed_versions<BaseAsset, QuoteAsset>(
        self: &mut Pool<BaseAsset, QuoteAsset>,
        registry: &Registry,
        _cap: &DeepbookAdminCap,
    ) {
        let allowed_versions = registry.allowed_versions();
        let inner: &mut PoolInner<BaseAsset, QuoteAsset> = self.inner.load_value_mut();
        inner.allowed_versions = allowed_versions;
    }

    // === Public-View Functions ===
    /// Accessor to check if the pool is whitelisted.
    public fun whitelisted<BaseAsset, QuoteAsset>(self: &Pool<BaseAsset, QuoteAsset>): bool {
        self.load_inner().state.governance().whitelisted()
    }

    public fun registered_pool<BaseAsset, QuoteAsset>(self: &Pool<BaseAsset, QuoteAsset>): bool {
        self.load_inner().registered_pool
    }

    /// Dry run to determine the quote quantity out for a given base quantity.
    public fun get_quote_quantity_out<BaseAsset, QuoteAsset>(
        self: &Pool<BaseAsset, QuoteAsset>,
        base_quantity: u64,
        clock: &Clock,
    ): (u64, u64, u64) {
        self.get_quantity_out(base_quantity, 0, clock)
    }

    /// Dry run to determine the base quantity out for a given quote quantity.
    public fun get_base_quantity_out<BaseAsset, QuoteAsset>(
        self: &Pool<BaseAsset, QuoteAsset>,
        quote_quantity: u64,
        clock: &Clock,
    ): (u64, u64, u64) {
        self.get_quantity_out(0, quote_quantity, clock)
    }

    /// Dry run to determine the quantity out for a given base or quote quantity.
    /// Only one out of base or quote quantity should be non-zero.
    /// Returns the (base_quantity_out, quote_quantity_out, deep_quantity_required)
    public fun get_quantity_out<BaseAsset, QuoteAsset>(
        self: &Pool<BaseAsset, QuoteAsset>,
        base_quantity: u64,
        quote_quantity: u64,
        clock: &Clock,
    ): (u64, u64, u64) {
        let whitelist = self.whitelisted();
        let self = self.load_inner();
        let params = self.state.governance().trade_params();
        let (taker_fee, _) = (params.taker_fee(), params.maker_fee());
        let deep_price = self.deep_price.get_order_deep_price(whitelist);
        self
            .book
            .get_quantity_out(
                base_quantity,
                quote_quantity,
                taker_fee,
                deep_price,
                self.book.lot_size(),
                clock.timestamp_ms(),
            )
    }

    /// Returns the mid price of the pool.
    public fun mid_price<BaseAsset, QuoteAsset>(
        self: &Pool<BaseAsset, QuoteAsset>,
        clock: &Clock,
    ): u64 {
        self.load_inner().book.mid_price(clock.timestamp_ms())
    }

    /// Returns the order_id for all open order for the balance_manager in the pool.
    public fun account_open_orders<BaseAsset, QuoteAsset>(
        self: &Pool<BaseAsset, QuoteAsset>,
        balance_manager: &BalanceManager,
    ): VecSet<u128> {
        let self = self.load_inner();
        if (!self.state.account_exists(balance_manager.id())) {
            return vec_set::empty()
        };

        self.state.account(balance_manager.id()).open_orders()
    }

    /// Returns the (price_vec, quantity_vec) for the level2 order book.
    /// The price_low and price_high are inclusive, all orders within the range are returned.
    /// is_bid is true for bids and false for asks.
    public fun get_level2_range<BaseAsset, QuoteAsset>(
        self: &Pool<BaseAsset, QuoteAsset>,
        price_low: u64,
        price_high: u64,
        is_bid: bool,
        clock: &Clock,
    ): (vector<u64>, vector<u64>) {
        self
            .load_inner()
            .book
            .get_level2_range_and_ticks(price_low, price_high, constants::max_u64(), is_bid, clock.timestamp_ms())
    }

    /// Returns the (price_vec, quantity_vec) for the level2 order book.
    /// Ticks are the maximum number of ticks to return starting from best bid and best ask.
    /// (bid_price, bid_quantity, ask_price, ask_quantity) are returned as 4 vectors.
    /// The price vectors are sorted in descending order for bids and ascending order for asks.
    public fun get_level2_ticks_from_mid<BaseAsset, QuoteAsset>(
        self: &Pool<BaseAsset, QuoteAsset>,
        ticks: u64,
        clock: &Clock,
    ): (vector<u64>, vector<u64>, vector<u64>, vector<u64>) {
        let self = self.load_inner();
        let (bid_price, bid_quantity) = self
            .book
            .get_level2_range_and_ticks(
                constants::min_price(),
                constants::max_price(),
                ticks,
                true,
                clock.timestamp_ms()
            );
        let (ask_price, ask_quantity) = self
            .book
            .get_level2_range_and_ticks(
                constants::min_price(),
                constants::max_price(),
                ticks,
                false,
                clock.timestamp_ms()
            );

        (bid_price, bid_quantity, ask_price, ask_quantity)
    }

    /// Get all balances held in this pool.
    public fun vault_balances<BaseAsset, QuoteAsset>(
        self: &Pool<BaseAsset, QuoteAsset>,
    ): (u64, u64, u64) {
        self.load_inner().vault.balances()
    }

    /// Get the ID of the pool given the asset types.
    public fun get_pool_id_by_asset<BaseAsset, QuoteAsset>(registry: &Registry): ID {
        registry.get_pool_id<BaseAsset, QuoteAsset>()
    }

    // === Public-Package Functions ===
    public(package) fun create_pool<BaseAsset, QuoteAsset>(
        registry: &mut Registry,
        tick_size: u64,
        lot_size: u64,
        min_size: u64,
        creation_fee: Coin<DEEP>,
        whitelisted_pool: bool,
        stable_pool: bool,
        ctx: &mut TxContext,
    ): ID {
        assert!(creation_fee.value() == constants::pool_creation_fee(), EInvalidFee);
        assert!(tick_size > 0, EInvalidTickSize);
        assert!(lot_size > 0, EInvalidLotSize);
        assert!(min_size > 0, EInvalidMinSize);
        assert!(min_size % lot_size == 0, EInvalidMinSize);
        assert!(!(whitelisted_pool && stable_pool), EPoolCannotBeBothWhitelistedAndStable);
        assert!(type_name::get<BaseAsset>() != type_name::get<QuoteAsset>(), ESameBaseAndQuote);

        let pool_id = object::new(ctx);
        let mut pool_inner = PoolInner<BaseAsset, QuoteAsset> {
            allowed_versions: registry.allowed_versions(),
            pool_id: pool_id.to_inner(),
            book: book::empty(tick_size, lot_size, min_size, ctx),
            state: state::empty(stable_pool, ctx),
            vault: vault::empty(),
            deep_price: deep_price::empty(),
            registered_pool: true,
        };
        if (whitelisted_pool) {
            pool_inner.set_whitelist(ctx);
        };
        let params = pool_inner.state.governance().trade_params();
        let taker_fee = params.taker_fee();
        let maker_fee = params.maker_fee();
        let treasury_address = registry.treasury_address();
        let pool = Pool<BaseAsset, QuoteAsset> {
            id: pool_id,
            inner: versioned::create(constants::current_version(), pool_inner, ctx),
        };
        let pool_id = object::id(&pool);
        registry.register_pool<BaseAsset, QuoteAsset>(pool_id);
        event::emit(PoolCreated<BaseAsset, QuoteAsset> {
            pool_id,
            taker_fee,
            maker_fee,
            tick_size,
            lot_size,
            min_size,
            whitelisted_pool,
            treasury_address,
        });

        transfer::public_transfer(creation_fee, treasury_address);
        transfer::share_object(pool);

        pool_id
    }

    public(package) fun bids<BaseAsset, QuoteAsset>(
        self: &PoolInner<BaseAsset, QuoteAsset>,
    ): &BigVector<Order> {
        self.book.bids()
    }

    public(package) fun asks<BaseAsset, QuoteAsset>(
        self: &PoolInner<BaseAsset, QuoteAsset>,
    ): &BigVector<Order> {
        self.book.asks()
    }

    public(package) fun load_inner<BaseAsset, QuoteAsset>(
        self: &Pool<BaseAsset, QuoteAsset>,
    ): &PoolInner<BaseAsset, QuoteAsset> {
        let inner: &PoolInner<BaseAsset, QuoteAsset> = self.inner.load_value();
        let package_version = constants::current_version();
        assert!(inner.allowed_versions.contains(&package_version), EPackageVersionDisabled);

        inner
    }

    public(package) fun load_inner_mut<BaseAsset, QuoteAsset>(
        self: &mut Pool<BaseAsset, QuoteAsset>,
    ): &mut PoolInner<BaseAsset, QuoteAsset> {
        let inner: &mut PoolInner<BaseAsset, QuoteAsset> = self.inner.load_value_mut();
        let package_version = constants::current_version();
        assert!(inner.allowed_versions.contains(&package_version), EPackageVersionDisabled);

        inner
    }

    // === Private Functions ===
    /// Set a pool as a whitelist pool at pool creation. Whitelist pools have zero fees.
    fun set_whitelist<BaseAsset, QuoteAsset>(
        self: &mut PoolInner<BaseAsset, QuoteAsset>,
        ctx: &TxContext,
    ) {
        let base = type_name::get<BaseAsset>();
        let quote = type_name::get<QuoteAsset>();
        let deep_type = type_name::get<DEEP>();
        assert!(base == deep_type || quote == deep_type, EIneligibleWhitelist);

        self.state.governance_mut(ctx).set_whitelist(true);
    }

    fun place_order_int<BaseAsset, QuoteAsset>(
        self: &mut Pool<BaseAsset, QuoteAsset>,
        balance_manager: &mut BalanceManager,
        trade_proof: &TradeProof,
        client_order_id: u64,
        order_type: u8,
        self_matching_option: u8,
        price: u64,
        quantity: u64,
        is_bid: bool,
        pay_with_deep: bool,
        expire_timestamp: u64,
        clock: &Clock,
        market_order: bool,
        ctx: &TxContext,
    ): OrderInfo {
        let whitelist = self.whitelisted();
        assert!(pay_with_deep || whitelist, EFeeTypeNotSupported);

        let self = self.load_inner_mut();
        let mut order_info = order_info::new(
            self.pool_id,
            balance_manager.id(),
            client_order_id,
            ctx.sender(),
            order_type,
            self_matching_option,
            price,
            quantity,
            is_bid,
            pay_with_deep,
            ctx.epoch(),
            expire_timestamp,
            self.deep_price.get_order_deep_price(whitelist),
            market_order,
        );
        self.book.create_order(&mut order_info, clock.timestamp_ms());
        let (settled, owed) = self
            .state
            .process_create(
                &mut order_info,
                    ctx,
            );
        self.vault.settle_balance_manager(settled, owed, balance_manager, trade_proof);
        if (order_info.remaining_quantity() > 0) order_info.emit_order_placed();

        order_info
    }
}<|MERGE_RESOLUTION|>--- conflicted
+++ resolved
@@ -42,12 +42,9 @@
     const ENoAmountToBurn: u64 = 12;
     const EPackageVersionDisabled: u64 = 13;
     const EMinimumQuantityOutNotMet: u64 = 14;
-<<<<<<< HEAD
     const EPoolNotRegistered: u64 = 15;
-=======
-    const EPoolCannotBeBothWhitelistedAndStable: u64 = 15;
->>>>>>> 7a790d72
-
+    const EPoolCannotBeBothWhitelistedAndStable: u64 = 16;
+    
     // === Structs ===
     public struct Pool<phantom BaseAsset, phantom QuoteAsset> has key {
         id: UID,
