--- conflicted
+++ resolved
@@ -673,19 +673,12 @@
         balance_manager: &BalanceManager,
     ): VecSet<u128> {
         let self = self.load_inner();
-<<<<<<< HEAD
-        if (!self.state.account_exists(balance_manager)) {
-            return vec_set::empty()
-        };
-
-        self.state.account(balance_manager).open_orders()
-=======
+        
         if (!self.state.account_exists(balance_manager.id())) {
             return vec_set::empty()
         };
 
         self.state.account(balance_manager.id()).open_orders()
->>>>>>> 0786006d
     }
 
     /// Returns the (price_vec, quantity_vec) for the level2 order book.
