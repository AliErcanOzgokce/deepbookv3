// Copyright (c) Mysten Labs, Inc.
// SPDX-License-Identifier: Apache-2.0

/// Order module defines the order struct and its methods.
/// All order matching happens in this module.
module deepbook::order_info {
    // === Imports ===
    use sui::event;
    use deepbook::{
        math,
        order::{Self, Order},
        fill::Fill,
        balances::{Self, Balances},
        constants,
        deep_price::OrderDeepPrice,
    };

    // === Errors ===
    const EOrderInvalidPrice: u64 = 0;
    const EOrderBelowMinimumSize: u64 = 1;
    const EOrderInvalidLotSize: u64 = 2;
    const EInvalidExpireTimestamp: u64 = 3;
    const EInvalidOrderType: u64 = 4;
    const EPOSTOrderCrossesOrderbook: u64 = 5;
    const EFOKOrderCannotBeFullyFilled: u64 = 6;
    const EMarketOrderCannotBePostOnly: u64 = 7;
    const ESelfMatchingCancelTaker: u64 = 8;

    // === Structs ===
    /// OrderInfo struct represents all order information.
    /// This objects gets created at the beginning of the order lifecycle and
    /// gets updated until it is completed or placed in the book.
    /// It is returned at the end of the order lifecycle.
    public struct OrderInfo has store, drop {
        // ID of the pool
        pool_id: ID,
        // ID of the order within the pool
        order_id: u128,
        // ID of the account the order uses
        balance_manager_id: ID,
        // ID of the order defined by client
        client_order_id: u64,
        // Trader of the order
        trader: address,
        // Order type, NO_RESTRICTION, IMMEDIATE_OR_CANCEL, FILL_OR_KILL, POST_ONLY
        order_type: u8,
        // Self matching option,
        self_matching_option: u8,
        // Price, only used for limit orders
        price: u64,
        // Whether the order is a buy or a sell
        is_bid: bool,
        // Quantity (in base asset terms) when the order is placed
        original_quantity: u64,
        // Deep conversion used by the order
        order_deep_price: OrderDeepPrice,
        // Expiration timestamp in ms
        expire_timestamp: u64,
        // Quantity executed so far
        executed_quantity: u64,
        // Cumulative quote quantity executed so far
        cumulative_quote_quantity: u64,
        // Any partial fills
        fills: vector<Fill>,
        // Whether the fee is in DEEP terms
        fee_is_deep: bool,
        // Fees paid so far in base/quote/DEEP terms
        paid_fees: u64,
        // Epoch this order was placed
        epoch: u64,
        // Status of the order
        status: u8,
        // Is a market_order
        market_order: bool,
        // Executed in one transaction
<<<<<<< HEAD
        fill_limit_reached: bool,
        // Whether order is inserted
        order_inserted: bool,
=======
        fill_limit_reached: bool
>>>>>>> ee1af762
    }

    /// Emitted when a maker order is filled.
    public struct OrderFilled has copy, store, drop {
        pool_id: ID,
        maker_order_id: u128,
        taker_order_id: u128,
        maker_client_order_id: u64,
        taker_client_order_id: u64,
        price: u64,
        taker_is_bid: bool,
        base_quantity: u64,
        quote_quantity: u64,
        maker_balance_manager_id: ID,
        taker_balance_manager_id: ID,
        timestamp: u64,
    }

    /// Fills are emitted in batches of 100.
    public struct OrdersFilled has copy, store, drop {
        fills: vector<OrderFilled>,
    }

    /// Emitted when a maker order is canceled.
    public struct OrderCanceled<phantom BaseAsset, phantom QuoteAsset> has copy, store, drop {
        pool_id: ID,
        order_id: u128,
        client_order_id: u64,
        price: u64,
        is_bid: bool,
        base_asset_quantity_canceled: u64,
        timestamp: u64,
    }

    /// Emitted when a maker order is modified.
    public struct OrderModified<phantom BaseAsset, phantom QuoteAsset> has copy, store, drop {
        pool_id: ID,
        order_id: u128,
        client_order_id: u64,
        price: u64,
        is_bid: bool,
        new_quantity: u64,
        timestamp: u64,
    }

    /// Emitted when a maker order is injected into the order book.
    public struct OrderPlaced has copy, store, drop {
        balance_manager_id: ID,
        pool_id: ID,
        order_id: u128,
        client_order_id: u64,
        trader: address,
        price: u64,
        is_bid: bool,
        placed_quantity: u64,
        expire_timestamp: u64,
    }

    // === Public-View Functions ===
    public fun balance_manager_id(self: &OrderInfo): ID {
        self.balance_manager_id
    }

    public fun pool_id(self: &OrderInfo): ID {
        self.pool_id
    }

    public fun order_id(self: &OrderInfo): u128 {
        self.order_id
    }

    public fun client_order_id(self: &OrderInfo): u64 {
        self.client_order_id
    }

    public fun order_type(self: &OrderInfo): u8 {
        self.order_type
    }

    public fun self_matching_option(self: &OrderInfo): u8 {
        self.self_matching_option
    }

    public fun price(self: &OrderInfo): u64 {
        self.price
    }

    public fun is_bid(self: &OrderInfo): bool {
        self.is_bid
    }

    public fun original_quantity(self: &OrderInfo): u64 {
        self.original_quantity
    }

    public fun order_deep_price(self: &OrderInfo): OrderDeepPrice {
        self.order_deep_price
    }

    public fun executed_quantity(self: &OrderInfo): u64 {
        self.executed_quantity
    }

    public fun cumulative_quote_quantity(self: &OrderInfo): u64 {
        self.cumulative_quote_quantity
    }

    public fun paid_fees(self: &OrderInfo): u64 {
        self.paid_fees
    }

    public fun epoch(self: &OrderInfo): u64 {
        self.epoch
    }

    public fun fee_is_deep(self: &OrderInfo): bool {
        self.fee_is_deep
    }

    public fun status(self: &OrderInfo): u8 {
        self.status
    }

    public fun expire_timestamp(self: &OrderInfo): u64 {
        self.expire_timestamp
    }

    public fun fills(self: &OrderInfo): vector<Fill> {
        self.fills
    }

    public fun fill_limit_reached(self: &OrderInfo): bool {
        self.fill_limit_reached
    }

<<<<<<< HEAD
    public fun order_inserted(self: &OrderInfo): bool {
        self.order_inserted
    }

=======
>>>>>>> ee1af762
    // === Public-Package Functions ===
    public(package) fun new(
        pool_id: ID,
        balance_manager_id: ID,
        client_order_id: u64,
        trader: address,
        order_type: u8,
        self_matching_option: u8,
        price: u64,
        quantity: u64,
        is_bid: bool,
        fee_is_deep: bool,
        epoch: u64,
        expire_timestamp: u64,
        order_deep_price: OrderDeepPrice,
        market_order: bool,
    ): OrderInfo {
        OrderInfo {
            pool_id,
            order_id: 0,
            balance_manager_id,
            client_order_id,
            trader,
            order_type,
            self_matching_option,
            price,
            is_bid,
            original_quantity: quantity,
            order_deep_price,
            expire_timestamp,
            executed_quantity: 0,
            cumulative_quote_quantity: 0,
            fills: vector[],
            fee_is_deep,
            epoch,
            paid_fees: 0,
            status: constants::live(),
            market_order,
            fill_limit_reached: false,
<<<<<<< HEAD
            order_inserted: false,
=======
>>>>>>> ee1af762
        }
    }

    public(package) fun market_order(self: &OrderInfo): bool {
        self.market_order
    }

    public(package) fun set_order_id(self: &mut OrderInfo, order_id: u128) {
        self.order_id = order_id;
    }

    public(package) fun set_paid_fees(self: &mut OrderInfo, paid_fees: u64) {
        self.paid_fees = paid_fees;
    }

    public(package) fun add_fill(self: &mut OrderInfo, fill: Fill) {
        self.fills.push_back(fill);
    }

    /// Given a partially filled `OrderInfo`, the taker fee and maker fee, for the user
    /// placing the order, calculate all of the balances that need to be settled and
    /// the balances that are owed. The executed quantity is multiplied by the taker_fee
    /// and the remaining quantity is multiplied by the maker_fee to get the DEEP fee.
    public(package) fun calculate_partial_fill_balances(
        self: &mut OrderInfo,
        taker_fee: u64,
        maker_fee: u64,
    ): (Balances, Balances) {
        let taker_deep_in = math::mul(
            taker_fee,
            self
                .order_deep_price
                .deep_quantity(
                    self.executed_quantity,
                    self.cumulative_quote_quantity,
                ),
        );
        self.paid_fees = taker_deep_in;

        let mut settled_balances = balances::new(0, 0, 0);
        let mut owed_balances = balances::new(0, 0, 0);
        owed_balances.add_deep(taker_deep_in);

        if (self.is_bid) {
            settled_balances.add_base(self.executed_quantity);
            owed_balances.add_quote(self.cumulative_quote_quantity);
        } else {
            settled_balances.add_quote(self.cumulative_quote_quantity);
            owed_balances.add_base(self.executed_quantity);
        };

        let remaining_quantity = self.remaining_quantity();
        if (self.order_inserted()) {
            let maker_deep_in = math::mul(
                maker_fee,
                self
                    .order_deep_price
                    .deep_quantity(
                        remaining_quantity,
                        math::mul(remaining_quantity, self.price()),
                    ),
            );
            owed_balances.add_deep(maker_deep_in);
            if (self.is_bid) {
                owed_balances.add_quote(math::mul(remaining_quantity, self.price()));
            } else {
                owed_balances.add_base(remaining_quantity);
            };
        };

        (settled_balances, owed_balances)
    }

    /// `OrderInfo` is converted to an `Order` before being injected into the order book.
    /// This is done to save space in the order book. Order contains the minimum
    /// information required to match orders.
    public(package) fun to_order(self: &OrderInfo): Order {
        order::new(
            self.order_id,
            self.balance_manager_id,
            self.client_order_id,
            self.remaining_quantity(),
            self.fee_is_deep,
            self.order_deep_price,
            self.epoch,
            self.status,
            self.expire_timestamp,
        )
    }

    /// Validates that the initial order created meets the pool requirements.
    public(package) fun validate_inputs(
        order_info: &OrderInfo,
        tick_size: u64,
        min_size: u64,
        lot_size: u64,
        timestamp: u64,
    ) {
        assert!(order_info.original_quantity >= min_size, EOrderBelowMinimumSize);
        assert!(order_info.original_quantity % lot_size == 0, EOrderInvalidLotSize);
        assert!(timestamp <= order_info.expire_timestamp, EInvalidExpireTimestamp);
        assert!(
            order_info.order_type >= constants::no_restriction() &&
            order_info.order_type <= constants::max_restriction(),
            EInvalidOrderType,
        );
        if (order_info.market_order) {
            assert!(order_info.order_type != constants::post_only(), EMarketOrderCannotBePostOnly);
            return
        };
        assert!(
            order_info.price >= constants::min_price() &&
            order_info.price <= constants::max_price(),
            EOrderInvalidPrice,
        );
        assert!(order_info.price % tick_size == 0, EOrderInvalidPrice);
    }

    /// Assert order types after partial fill against the order book.
    public(package) fun assert_execution(self: &mut OrderInfo): bool {
        if (self.order_type == constants::post_only()) {
            assert!(self.executed_quantity == 0, EPOSTOrderCrossesOrderbook)
        };
        if (self.order_type == constants::fill_or_kill()) {
            assert!(self.executed_quantity == self.original_quantity, EFOKOrderCannotBeFullyFilled)
        };
        if (self.order_type == constants::immediate_or_cancel()) {
            if (self.remaining_quantity() > 0) {
                self.status = constants::canceled();
            } else {
                self.status = constants::filled();
            };

            return true
        };

        if (self.remaining_quantity() == 0) {
            self.status = constants::filled();

            return true
        };

        if (self.fill_limit_reached) {
            return true
        };

        false
    }

    /// Returns the remaining quantity for the order.
    public(package) fun remaining_quantity(self: &OrderInfo): u64 {
        self.original_quantity - self.executed_quantity
    }

    /// Returns true if two opposite orders are overlapping in price.
    public(package) fun can_match(self: &OrderInfo, order: &Order): bool {
        let maker_price = order.price();

        (
            self.original_quantity - self.executed_quantity > 0 &&
            (
                self.is_bid && self.price >= maker_price ||
                !self.is_bid && self.price <= maker_price,
            ),
        )
    }

    /// Matches an `OrderInfo` with an `Order` from the book. Appends a `Fill` to fills.
    /// If the book order is expired, the `Fill` will have the expired flag set to true.
    /// Funds for the match or an expired order are returned to the maker as settled.
    public(package) fun match_maker(self: &mut OrderInfo, maker: &mut Order, timestamp: u64): bool {
        if (!self.can_match(maker)) return false;

        if (self.self_matching_option() == constants::cancel_taker()) {
            assert!(
                maker.balance_manager_id() != self.balance_manager_id(),
                ESelfMatchingCancelTaker,
            );
        };
        let expire_maker = self.self_matching_option() == constants::cancel_maker() &&
        maker.balance_manager_id() == self.balance_manager_id();
        let fill = maker.generate_fill(
            timestamp,
            self.remaining_quantity(),
            self.is_bid,
            expire_maker,
        );
        self.fills.push_back(fill);
        if (fill.expired()) return true;

        self.executed_quantity = self.executed_quantity + fill.base_quantity();
        self.cumulative_quote_quantity = self.cumulative_quote_quantity + fill.quote_quantity();
        self.status = constants::partially_filled();
        if (self.remaining_quantity() == 0) self.status = constants::filled();

        true
    }

    /// Emit all fills for this order in a vector of `OrderFilled` events.
    /// To avoid DOS attacks, 100 fills are emitted at a time. Up to 10,000
    /// fills can be emitted in a single call.
    public(package) fun emit_orders_filled(
        self: &OrderInfo,
        timestamp: u64,
    ) {
        if (self.fills.is_empty()) return;

        let mut orders_filled = vector[];
        let mut i = 0;
        let mut j = 0;
        while (i < self.fills.length() && j < 100) {
            let fill = &self.fills[i];
            orders_filled.push_back(self.order_filled_from_fill(fill, timestamp));
            if (i % 100 == 0) {
                event::emit(OrdersFilled { fills: orders_filled });
                orders_filled = vector[];
                j = j + 1;
            };
            i = i + 1;
        };

        event::emit(OrdersFilled { fills: orders_filled })
    }

    public(package) fun emit_order_placed(self: &OrderInfo) {
        event::emit(OrderPlaced {
            balance_manager_id: self.balance_manager_id,
            pool_id: self.pool_id,
            order_id: self.order_id,
            client_order_id: self.client_order_id,
            is_bid: self.is_bid,
            trader: self.trader,
            placed_quantity: self.remaining_quantity(),
            price: self.price,
            expire_timestamp: self.expire_timestamp,
        });
    }

    public(package) fun set_fill_limit_reached(self: &mut OrderInfo) {
        self.fill_limit_reached = true;
    }

<<<<<<< HEAD
    public(package) fun set_order_inserted(self: &mut OrderInfo) {
        self.order_inserted = true;
    }

=======
>>>>>>> ee1af762
    // === Private Functions ===
    fun order_filled_from_fill(
        self: &OrderInfo,
        fill: &Fill,
        timestamp: u64,
    ): OrderFilled {
        OrderFilled {
            pool_id: self.pool_id,
            maker_order_id: fill.maker_order_id(),
            taker_order_id: self.order_id,
            maker_client_order_id: fill.maker_client_order_id(),
            taker_client_order_id: self.client_order_id,
            price: fill.execution_price(),
            taker_is_bid: self.is_bid,
            base_quantity: fill.base_quantity(),
            quote_quantity: fill.quote_quantity(),
            maker_balance_manager_id: fill.balance_manager_id(),
            taker_balance_manager_id: self.balance_manager_id,
            timestamp,
        }
    }
}<|MERGE_RESOLUTION|>--- conflicted
+++ resolved
@@ -73,13 +73,9 @@
         // Is a market_order
         market_order: bool,
         // Executed in one transaction
-<<<<<<< HEAD
         fill_limit_reached: bool,
         // Whether order is inserted
         order_inserted: bool,
-=======
-        fill_limit_reached: bool
->>>>>>> ee1af762
     }
 
     /// Emitted when a maker order is filled.
@@ -215,13 +211,10 @@
         self.fill_limit_reached
     }
 
-<<<<<<< HEAD
     public fun order_inserted(self: &OrderInfo): bool {
         self.order_inserted
     }
-
-=======
->>>>>>> ee1af762
+    
     // === Public-Package Functions ===
     public(package) fun new(
         pool_id: ID,
@@ -261,10 +254,7 @@
             status: constants::live(),
             market_order,
             fill_limit_reached: false,
-<<<<<<< HEAD
             order_inserted: false,
-=======
->>>>>>> ee1af762
         }
     }
 
@@ -507,13 +497,10 @@
         self.fill_limit_reached = true;
     }
 
-<<<<<<< HEAD
     public(package) fun set_order_inserted(self: &mut OrderInfo) {
         self.order_inserted = true;
     }
 
-=======
->>>>>>> ee1af762
     // === Private Functions ===
     fun order_filled_from_fill(
         self: &OrderInfo,
