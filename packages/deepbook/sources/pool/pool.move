--- conflicted
+++ resolved
@@ -440,13 +440,8 @@
         proof: &TradeProof,
         order_id: u128,
         clock: &Clock,
-<<<<<<< HEAD
-        ctx: &TxContext,
-    ): Order {
-=======
-        ctx: &mut TxContext,
-    ) {
->>>>>>> 1fe79740
+        ctx: &TxContext,
+    ) {
         let mut order = if (order_is_bid(order_id)) {
             self.bids.remove(order_id)
         } else {
@@ -485,14 +480,8 @@
         account: &mut Account,
         proof: &TradeProof,
         clock: &Clock,
-<<<<<<< HEAD
-        ctx: &TxContext,
-    ): vector<Order>{
-        let mut cancelled_orders = vector[];
-=======
-        ctx: &mut TxContext,
-    ) {
->>>>>>> 1fe79740
+        ctx: &TxContext,
+    ) {
         let user_open_orders = self.state_manager.user_open_orders(account.owner());
 
         let orders_vector = user_open_orders.into_keys();
@@ -645,14 +634,10 @@
         let (stake, _) = self.state_manager.user_stake(user, ctx.epoch());
         assert!(stake >= STAKE_REQUIRED_TO_PARTICIPATE, ENotEnoughStake);
 
-<<<<<<< HEAD
-        self.governance.add_proposal(self.stable, taker_fee, maker_fee, stake_required);
-=======
-        let from_proposal_id = self.set_user_voted_proposal(user, option::none(), ctx);
-        self.governance.vote(from_proposal_id, option::none(), stake);
-        self.governance.add_proposal(taker_fee, maker_fee, stake_required, stake, user);
+        let from_proposal_id = self.state_manager.set_user_voted_proposal(user, option::none(), ctx.epoch());
+        self.governance.adjust_vote(from_proposal_id, option::none(), stake);
+        self.governance.add_proposal(self.stable, taker_fee, maker_fee, stake_required, stake, user);
         self.vote(user, user, ctx);
->>>>>>> 1fe79740
     }
 
     /// Vote on a proposal using the user's full voting power.
@@ -667,28 +652,9 @@
         let (stake, _) = self.state_manager.user_stake(user, ctx.epoch());
         assert!(stake >= STAKE_REQUIRED_TO_PARTICIPATE, ENotEnoughStake);
 
-<<<<<<< HEAD
         let from_proposal_id = self.state_manager.set_user_voted_proposal(user, option::some(proposal_id), ctx.epoch());
         let winning_proposal = self.governance.adjust_vote(from_proposal_id, option::some(proposal_id), stake);
         self.state_manager.set_next_trade_params(winning_proposal);
-=======
-        let from_proposal_id = self.set_user_voted_proposal(user, option::some(proposal_id), ctx);
-        let winning_proposal = self.governance.vote(from_proposal_id, option::some(proposal_id), stake);
-        if (winning_proposal.is_some()) {
-            self.state_manager.set_next_trade_params(winning_proposal.borrow());
-        };
-    }
-
-    public(package) fun set_user_voted_proposal<BaseAsset, QuoteAsset>(
-        self: &mut Pool<BaseAsset, QuoteAsset>,
-        user: address,
-        proposal_id: Option<address>,
-        ctx: &TxContext,
-    ): Option<address> {
-        self.state_manager.update(ctx.epoch());
-
-        self.state_manager.set_user_voted_proposal(user, proposal_id)
->>>>>>> 1fe79740
     }
 
     /// Get the user's (current, next) stake amounts
