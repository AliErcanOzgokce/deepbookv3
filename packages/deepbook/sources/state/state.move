// Copyright (c) Mysten Labs, Inc.
// SPDX-License-Identifier: Apache-2.0

/// State module represents the current state of the pool. It maintains all
/// the accounts, history, and governance information. It also processes all
/// the transactions and updates the state accordingly.
module deepbook::state {
    // === Imports ===
    use sui::{
        table::{Self, Table},
    };

    use deepbook::{
        math,
        history::{Self, History},
        order::Order,
        order_info::OrderInfo,
        governance::{Self, Governance},
        account::{Self, Account},
        balances::{Self, Balances},
        fill::Fill,
    };

    // === Errors ===
    const ENoStake: u64 = 1;

    // === Structs ===
    public struct State has store {
        accounts: Table<ID, Account>,
        history: History,
        governance: Governance,
    }

    // === Public-Package Functions ===
    public(package) fun empty(ctx: &mut TxContext): State {
        let governance = governance::empty(ctx);
        let trade_params = governance.trade_params();
        let history = history::empty(trade_params, ctx.epoch(), ctx);

        State {
            history,
            governance,
            accounts: table::new(ctx),
        }
    }

    /// Up until this point, an OrderInfo object has been created and potentially filled.
    /// The OrderInfo object contains all of the necessary information to update the state
    /// of the pool. This includes the volumes for the taker and potentially multiple makers.
    /// First, fills are iterated and processed, updating the appropriate user's volumes.
    /// Funds are settled for those makers. Then, the taker's trading fee is calculated
    /// and the taker's volumes are updated. Finally, the taker's balances are settled.
    public(package) fun process_create(
        self: &mut State,
        order_info: &mut OrderInfo,
        whitelisted: bool,
        ctx: &TxContext,
    ): (Balances, Balances) {
        self.governance.update(ctx);
        self.history.update(self.governance.trade_params(), ctx);
        let fills = order_info.fills();
        self.process_fills(&fills, whitelisted, ctx);

        self.update_account(order_info.balance_manager_id(), ctx);
        let account = &mut self.accounts[order_info.balance_manager_id()];
<<<<<<< HEAD

=======
>>>>>>> 954e5727
        let account_volume = account.total_volume();
        let account_stake = account.active_stake();

        // avg exucuted price for taker
        let avg_executed_price = if (order_info.executed_quantity() > 0) {
            math::div(
                order_info.cumulative_quote_quantity(),
                order_info.executed_quantity()
            )
        } else {
            0
        };
        let account_volume_in_deep =
            order_info.order_deep_price().deep_quantity(account_volume, math::mul(account_volume, avg_executed_price));

        // taker fee will almost be calculated as 0 for whitelisted pools by default, as account_volume_in_deep is 0
        let taker_fee = self.governance.trade_params().taker_fee_for_user(account_stake, account_volume_in_deep);
        let maker_fee = self.governance.trade_params().maker_fee();

<<<<<<< HEAD
        account.add_order(order_info.order_id());
=======
        if (order_info.remaining_quantity() > 0) {
            account.add_order(order_info.order_id());
        };
>>>>>>> 954e5727
        account.add_taker_volume(order_info.executed_quantity());

        let (mut settled, mut owed) = order_info.calculate_partial_fill_balances(taker_fee, maker_fee);
        let (old_settled, old_owed) = account.settle();
        self.history.add_total_fees_collected(balances::new(0, 0, order_info.paid_fees()));
        settled.add_balances(old_settled);
        owed.add_balances(old_owed);

        (settled, owed)
    }

    public(package) fun withdraw_settled_amounts(
        self: &mut State,
        balance_manager_id: ID,
    ): (Balances, Balances) {
        let account = &mut self.accounts[balance_manager_id];

        account.settle()
    }

    /// Update account settled balances and volumes.
    /// Remove order from account orders.
    public(package) fun process_cancel(
        self: &mut State,
        order: &mut Order,
        account_id: ID,
        ctx: &TxContext,
    ): (Balances, Balances) {
        self.governance.update(ctx);
        self.history.update(self.governance.trade_params(), ctx);
        self.update_account(account_id, ctx);
        order.set_canceled();

        let epoch = order.epoch();
        let maker_fee = self.history.historic_maker_fee(epoch);
        let balances = order.calculate_cancel_refund(maker_fee, option::none());

        let account = &mut self.accounts[account_id];
        account.remove_order(order.order_id());
        account.add_settled_balances(balances);

        account.settle()
    }

    /// Given the modified quantity, update account settled balances and volumes.
    public(package) fun process_modify(
        self: &mut State,
        account_id: ID,
        cancel_quantity: u64,
        order: &Order,
        ctx: &TxContext,
    ): (Balances, Balances) {
        self.governance.update(ctx);
        self.history.update(self.governance.trade_params(), ctx);
        self.update_account(account_id, ctx);

        let epoch = order.epoch();
        let maker_fee = self.history.historic_maker_fee(epoch);
        let balances = order.calculate_cancel_refund(maker_fee, option::some(cancel_quantity));

        self.accounts[account_id].add_settled_balances(balances);

        self.accounts[account_id].settle()
    }

    /// Process stake transaction. Add stake to account and update governance.
    public(package) fun process_stake(
        self: &mut State,
        account_id: ID,
        new_stake: u64,
        ctx: &TxContext,
    ): (Balances, Balances) {
        self.governance.update(ctx);
        self.history.update(self.governance.trade_params(), ctx);
        self.update_account(account_id, ctx);

        let (stake_before, stake_after) = self.accounts[account_id].add_stake(new_stake);
        self.governance.adjust_voting_power(stake_before, stake_after);

        self.accounts[account_id].settle()
    }

    /// Process unstake transaction. Remove stake from account and update governance.
    public(package) fun process_unstake(
        self: &mut State,
        account_id: ID,
        ctx: &TxContext,
    ): (Balances, Balances) {
        self.governance.update(ctx);
        self.history.update(self.governance.trade_params(), ctx);
        self.update_account(account_id, ctx);

        let account = &mut self.accounts[account_id];
        let active_stake = account.active_stake();
        let inactive_stake = account.inactive_stake();
        let voted_proposal = account.voted_proposal();
        account.remove_stake();
        self.governance.adjust_voting_power(active_stake + inactive_stake, 0);
        self.governance.adjust_vote(voted_proposal, option::none(), active_stake);

        account.settle()
    }

    /// Process proposal transaction. Add proposal to governance and update account.
    public(package) fun process_proposal(
        self: &mut State,
        account_id: ID,
        taker_fee: u64,
        maker_fee: u64,
        stake_required: u64,
        ctx: &TxContext,
    ) {
        self.governance.update(ctx);
        self.history.update(self.governance.trade_params(), ctx);
        self.update_account(account_id, ctx);

        let stake = self.accounts[account_id].active_stake();
        assert!(stake > 0, ENoStake);

        self.governance.add_proposal(taker_fee, maker_fee, stake_required, stake, account_id);
        self.process_vote(account_id, account_id, ctx);
    }

    /// Process vote transaction. Update account voted proposal and governance.
    public(package) fun process_vote(
        self: &mut State,
        account_id: ID,
        proposal_id: ID,
        ctx: &TxContext,
    ) {
        self.governance.update(ctx);
        self.history.update(self.governance.trade_params(), ctx);
        self.update_account(account_id, ctx);

        let account = &mut self.accounts[account_id];
        assert!(account.active_stake() > 0, ENoStake);

        let prev_proposal = account.set_voted_proposal(option::some(proposal_id));
        self.governance.adjust_vote(
            prev_proposal,
            option::some(proposal_id),
            account.active_stake(),
        );
    }

    /// Process claim rebates transaction. Update account rebates and settle balances.
    public(package) fun process_claim_rebates(
        self: &mut State,
        account_id: ID,
        ctx: &TxContext,
    ): (Balances, Balances) {
        self.governance.update(ctx);
        self.history.update(self.governance.trade_params(), ctx);
        self.update_account(account_id, ctx);

        let account = &mut self.accounts[account_id];
        account.claim_rebates();

        account.settle()
    }

    public(package) fun governance(
        self: &State,
    ): &Governance {
        &self.governance
    }

    public(package) fun governance_mut(
        self: &mut State,
        ctx: &TxContext,
    ): &mut Governance {
        self.governance.update(ctx);

        &mut self.governance
    }

    public(package) fun account(
        self: &State,
        account_id: ID,
    ): &Account {
        &self.accounts[account_id]
    }

    public(package) fun history_mut(
        self: &mut State,
    ): &mut History {
        &mut self.history
    }

    // === Private Functions ===
    /// Process fills for all makers. Update maker accounts and history.
    fun process_fills(
        self: &mut State,
        fills: &vector<Fill>,
        whitelisted: bool,
        ctx: &TxContext,
    ) {
        let mut i = 0;

        while (i < fills.length()) {
            let fill = &fills[i];
            let maker = fill.balance_manager_id();
            self.update_account(maker, ctx);
            let account = &mut self.accounts[maker];
            account.process_maker_fill(fill);

            let base_volume = fill.base_quantity();
            let quote_volume = fill.quote_quantity();
            self.history.add_volume(base_volume, account.active_stake());
            let historic_maker_fee = self.history.historic_maker_fee(fill.maker_epoch());
            let fee_volume = fill.maker_deep_price().deep_quantity(base_volume, quote_volume);
            let order_maker_fee = if (whitelisted) {
                0
            } else {
                math::mul(fee_volume, historic_maker_fee)
            };
            self.history.add_total_fees_collected(balances::new(0, 0, order_maker_fee));

            i = i + 1;
        };
    }

    /// If account doesn't exist, create it. Update account volumes and rebates.
    fun update_account(
        self: &mut State,
        account_id: ID,
        ctx: &TxContext,
    ) {
        if (!self.accounts.contains(account_id)) {
            self.accounts.add(account_id, account::empty(ctx));
        };

        let account = &mut self.accounts[account_id];
        let (prev_epoch, maker_volume, active_stake) = account.update(ctx);
        if (prev_epoch > 0 && maker_volume > 0 && active_stake > 0) {
            let rebates = self.history.calculate_rebate_amount(prev_epoch, maker_volume, active_stake);
            account.add_rebates(rebates);
        }
    }
}<|MERGE_RESOLUTION|>--- conflicted
+++ resolved
@@ -63,10 +63,6 @@
 
         self.update_account(order_info.balance_manager_id(), ctx);
         let account = &mut self.accounts[order_info.balance_manager_id()];
-<<<<<<< HEAD
-
-=======
->>>>>>> 954e5727
         let account_volume = account.total_volume();
         let account_stake = account.active_stake();
 
@@ -86,13 +82,9 @@
         let taker_fee = self.governance.trade_params().taker_fee_for_user(account_stake, account_volume_in_deep);
         let maker_fee = self.governance.trade_params().maker_fee();
 
-<<<<<<< HEAD
-        account.add_order(order_info.order_id());
-=======
         if (order_info.remaining_quantity() > 0) {
             account.add_order(order_info.order_id());
         };
->>>>>>> 954e5727
         account.add_taker_volume(order_info.executed_quantity());
 
         let (mut settled, mut owed) = order_info.calculate_partial_fill_balances(taker_fee, maker_fee);
