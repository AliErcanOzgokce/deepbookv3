--- conflicted
+++ resolved
@@ -366,12 +366,8 @@
         transfer::public_transfer(amount, burn_address)
     }
 
-<<<<<<< HEAD
-    /// Send fees collected in input tokens to treasury, called at trade settlement
-=======
     #[allow(unused_function)]
     /// Send fees collected in input tokens to treasury
->>>>>>> 1c7963f0
     fun send_treasury<BaseAsset, QuoteAsset, T>(
         pool: &Pool<BaseAsset, QuoteAsset>,
         fee: Coin<T>,
@@ -535,20 +531,12 @@
         };
 
         if (is_bid){
-<<<<<<< HEAD
             // TODO: Place ask order into BigVec
-=======
-            // TODO: Ignore for now, this will change based on new data structure
->>>>>>> 1c7963f0
 
             // Increment order id
             pool.next_bid_order_id =  pool.next_bid_order_id + 1;
         } else {
-<<<<<<< HEAD
             // TODO: Place ask order into BigVec
-=======
-            // TODO: Ignore for now, this will change based on new data structure
->>>>>>> 1c7963f0
 
             // Increment order id
             pool.next_ask_order_id =  pool.next_ask_order_id + 1;
