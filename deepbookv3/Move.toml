--- conflicted
+++ resolved
@@ -4,11 +4,7 @@
 version = "0.0.1"
 
 [dependencies]
-<<<<<<< HEAD
-Sui = { git = "https://github.com/MystenLabs/sui.git", subdir = "crates/sui-framework/packages/sui-framework", rev = "framework/testnet" }
-=======
 Sui = { git = "https://github.com/MystenLabs/sui.git", subdir = "crates/sui-framework/packages/sui-framework", rev = "framework/mainnet" }
->>>>>>> ddb5c0c2
 
 [addresses]
 deepbookv3 = "0x0"